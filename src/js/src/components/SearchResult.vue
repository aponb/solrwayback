<template>
  <div v-if="Object.keys(results).length > 0" class="resultAndFacetContainer">
    <div class="facetContainer">
      <search-facet-options />
    </div>
    <div class="resultContainer">
      <h2>Results</h2><p>Found <span class="highlightText">{{ results.numFound }}</span> entries matching <span class="highlightText">{{ query }}</span></p>
      <div v-if="results && results !== {}" class="results">
        <component :is="SingleEntryComponent(result.type)"
                   v-for="(result, index) in results.docs"
                   :key="index"
                   :result="result" />
      </div>
    </div>
    <div class="marginContainer" />
  </div>
</template>

<script>
import { mapState, mapActions } from 'vuex'
import SearchFacetOptions from './SearchFacetOptions.vue'

export default {
  name: 'SearchResult',
  components: {
    SearchSingleItemDefault: () => import('./SearchSingleItemComponents/SearchSingleItemTypes/SearchSingleItemDefault'),
    SearchSingleItemTweet: () => import('./SearchSingleItemComponents/SearchSingleItemTypes/SearchSingleItemTweet'),
    SearchSingleItemWeb: () => import('./SearchSingleItemComponents/SearchSingleItemTypes/SearchSingleItemWeb'),
    SearchFacetOptions
  },
  data () {
    return {     
    }
  },
  computed: {
    ...mapState({
      query: state => state.Search.query,
      results: state => state.Search.results,
    }),
  },
  mounted () {
  },
  
  methods: {
<<<<<<< HEAD
    ...mapActions('searchStore', {
      requestSearch: 'requestSearch',
=======
    ...mapActions('Search', {
      search: 'search',
>>>>>>> 28da39c4
    }),
    SingleEntryComponent(type) {
      switch(type) {   
        case 'Web Page': return 'SearchSingleItemWeb'
        case 'Twitter Tweet': return 'SearchSingleItemTweet'
        default: return 'SearchSingleItemDefault'
      }
    }
  }
}
</script>

    <|MERGE_RESOLUTION|>--- conflicted
+++ resolved
@@ -42,13 +42,8 @@
   },
   
   methods: {
-<<<<<<< HEAD
-    ...mapActions('searchStore', {
+    ...mapActions('Search', {
       requestSearch: 'requestSearch',
-=======
-    ...mapActions('Search', {
-      search: 'search',
->>>>>>> 28da39c4
     }),
     SingleEntryComponent(type) {
       switch(type) {   
