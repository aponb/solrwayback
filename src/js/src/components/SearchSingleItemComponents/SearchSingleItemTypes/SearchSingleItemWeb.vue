<template>
  <div class="singleEntryResult">
<<<<<<< HEAD
    <single-entry-standard-info :result="result" />
    <single-entry-all-data :id="result.id" />
=======
    <search-single-item-standard-info :result="result" />
    <search-single-item-images :source="result.source_file_path" :offset="result.source_file_offset" />
    <search-single-item-all-data :result="result" />
>>>>>>> acfbbf28
  </div>
</template>

<script>
import SearchSingleItemStandardInfo from './../SearchSingleItemStandardInfo.vue'
import SearchSingleItemAllData from './../SearchSingleItemAllData.vue'
import SearchSingleItemImages from './../SearchSingleItemImages.vue'


//import { mapState, mapActions } from 'vuex'

export default {
  name: 'SearchSingleItemWeb',
  components: { 
    SearchSingleItemStandardInfo,
    SearchSingleItemAllData,
    SearchSingleItemImages
  },
  props: {
    result: {
      type: Object,
      required: true
    },
  },
  data () {
    return {     
    }
  },
  computed: {
  },
  mounted () {
  },
  
  methods: {
  }
}

</script>

    <|MERGE_RESOLUTION|>--- conflicted
+++ resolved
@@ -1,13 +1,8 @@
 <template>
   <div class="singleEntryResult">
-<<<<<<< HEAD
-    <single-entry-standard-info :result="result" />
-    <single-entry-all-data :id="result.id" />
-=======
     <search-single-item-standard-info :result="result" />
     <search-single-item-images :source="result.source_file_path" :offset="result.source_file_offset" />
-    <search-single-item-all-data :result="result" />
->>>>>>> acfbbf28
+    <search-single-item-all-data :id="result.id" />
   </div>
 </template>
 
@@ -15,7 +10,6 @@
 import SearchSingleItemStandardInfo from './../SearchSingleItemStandardInfo.vue'
 import SearchSingleItemAllData from './../SearchSingleItemAllData.vue'
 import SearchSingleItemImages from './../SearchSingleItemImages.vue'
-
 
 //import { mapState, mapActions } from 'vuex'
 
