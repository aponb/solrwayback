<template>
  <div class="searchBoxContainer">
    <form class="searchForm" @submit.prevent="$_determineNewSearch(futureQuery)">
      <span v-if="preNormalizedQuery !== null" class="orgQuery">Original query: <span class="preQuery">{{ preNormalizedQuery }}</span><span class="preQueryExplanation" title="When you search for an URL, we normalize it for you, so we can search the archive for you."> [ ? ]</span></span>
      <input id="query"
             v-model="futureQuery"
             type="text"
             autofocus
             :class="futureSolrSettings.urlSearch 
               ? decideActiveClassesForQueryBox()
               : ''"
             :placeholder="futureSolrSettings.urlSearch ? 'Enter search url' : 'Enter search term'">
      <transition name="url-search-helper">
        <span v-if="futureSolrSettings.urlSearch && futureQuery.substring(0,8) !== 'url_norm'" class="urlSearchHelper">URL:</span>
      </transition>
      <button id="querySubmit" title="Search" type="submit">
        <div id="magnifyingGlass" />
      </button>
      <button v-if="futureQuery !== '' || Object.keys(results).length !== 0"
              id="clearSubmit"
              title="Clear search and results"
              type="button"
              @click="clearResultsAndSearch" />
      <div class="sortOptions">
        <div @click.prevent="updateFutureSolrSettingGrouping(!futureSolrSettings.grouping)">
          <input id="groupedSearch"
                 :checked="futureSolrSettings.grouping"
                 type="checkbox"
                 name="groupedSearch"
                 @click.stop="updateFutureSolrSettingGrouping(!futureSolrSettings.grouping)">
          <label for="groupedSearch">Grouped search <span class="buttonExplanation" title="Grouping results by URL, meaning you only seen an URL as one hit, even though it might have been a hit on several params.">[ ? ]</span></label>
        </div>
        <div class="floatRight" @click.prevent="selectSearchMethod('urlSearch')">
          <input id="urlSearch"
                 :checked="futureSolrSettings.urlSearch"
                 type="checkbox"
                 name="urlSearch"
                 @click.stop="selectSearchMethod('urlSearch')">
          <label for="urlSearch">URL search <span class="buttonExplanation" title="Explanation goes here.">[ ? ]</span></label>
        </div>
        <div class="floatRight marginRight" @click.prevent="selectSearchMethod('imgSearch')">
          <input id="imgSearch"
                 :checked="futureSolrSettings.imgSearch"
                 type="checkbox"
                 name="imgSearch"
                 @click.stop="selectSearchMethod('imgSearch')">
          <label for="imgSearch">Image search <span class="buttonExplanation" title="Explanation goes here">[ ? ]</span></label>
        </div>
      </div>
      <div class="tools">
        <span @click="showUploadFileSearch = !showUploadFileSearch">Search with uploaded file</span> <span>Search for HTML-tags</span> <span>Domain stats</span><span>Link graphs</span>
      </div>
    </form>
    <applied-search-facets />
    <search-upload-file v-if="showUploadFileSearch" />
  </div>
</template> 

<script>
import { mapState, mapActions } from 'vuex'
import AppliedSearchFacets from './AppliedSearchFacets.vue'
import HistoryRoutingUtils from './../mixins/HistoryRoutingUtils'
import SearchUtils from './../mixins/SearchUtils'
import SearchUploadFile from './SearchUploadFile.vue'

export default {
  components: {
    AppliedSearchFacets,
    SearchUploadFile
  },
  mixins: [HistoryRoutingUtils, SearchUtils],
  data () {
    return {    
      futureQuery:'',
      showUploadFileSearch: false

    }
  },
  computed: {
    ...mapState({
      query: state => state.Search.query,
      preNormalizedQuery: state => state.Search.preNormalizedQuery,
      searchAppliedFacets: state => state.Search.searchAppliedFacets,
      results: state => state.Search.results,
      solrSettings: state => state.Search.solrSettings,
      futureSolrSettings: state => state.Search.futureSolrSettings,
      loading: state => state.Search.loading,
    })
  },
  watch: {
    query: function (val) {
      this.futureQuery  = val
    },
  },
  mounted () {
<<<<<<< HEAD
    //console.log(this.$router.history.current.query,'WEHERE DAMNIT')
    if(this.$router.history.current.query.query) {
      this.updateQuery(this.$router.history.current.query.query)
      this.futureQuery = this.$router.history.current.query.query
      this.$router.history.current.query.facets ? this.updateSearchAppliedFacets(this.$router.history.current.query.facets) : this.updateSearchAppliedFacets('')
      this.$router.history.current.query.offset ? this.updateSolrSettingOffset(Number(this.$router.history.current.query.offset)) : this.updateSolrSettingOffset(0)
      this.$router.history.current.query.grouping === 'true' ? (this.updateSolrSettingGrouping(true), this.updateFutureSolrSettingGrouping(true)) : (this.updateSolrSettingGrouping(false), this.updateFutureSolrSettingGrouping(false))
      this.$router.history.current.query.imgSearch === 'true' ? (this.updateSolrSettingImgSearch(true), this.updateFutureSolrSettingImgSearch(true)) : (this.updateSolrSettingImgSearch(false), this.updateFutureSolrSettingImgSearch(false))
      this.$router.history.current.query.urlSearch === 'true' ? (this.updateSolrSettingUrlSearch(true), this.updateFutureSolrSettingUrlSearch(true)) : (this.updateSolrSettingUrlSearch(false), this.updateFutureSolrSettingUrlSearch(false))
      if(this.solrSettings.imgSearch) {
           this.requestImageSearch({query:this.query})
           //this.$_pushSearchHistory('SolrWayback', this.query, this.searchAppliedFacets, this.solrSettings)
        }
        else if(this.solrSettings.urlSearch) {
          this.preNormalizeQuery = this.futureQuery
          let queryString = ''
          if(this.futureQuery.substring(0,10) === 'url_norm:"') {
            queryString = this.futureQuery.replace('url_norm:"', '')
            queryString.substring(queryString.length-1, queryString.length) === '"' ? queryString = queryString.slice(0,-1) : null
          }
          else {
            queryString = this.futureQuery
          }
          if(this.validateUrl(queryString)) {
            this.updateQuery('url_norm:"' + queryString + '"')
            this.requestUrlSearch({query:queryString, facets:this.searchAppliedFacets, options:this.solrSettings})
            this.requestFacets({query:'url_norm:"' + queryString + '"', facets:this.searchAppliedFacets, options:this.solrSettings})
            //this.$_pushSearchHistory('SolrWayback', this.query, this.searchAppliedFacets, this.solrSettings)
          }
          else {
            this.setNotification({
          	title: 'We are so sorry!',
            text: 'This query is not valid. the url must start with \'http://\' or \'https://\'',
            type: 'error',
            timeout: false
          })
          }
        }
        else {
          this.requestSearch({query:this.futureQuery, facets:this.searchAppliedFacets, options:this.solrSettings})
          this.requestFacets({query:this.futureQuery, facets:this.searchAppliedFacets, options:this.solrSettings})
          //this.$_pushSearchHistory('SolrWayback', this.query, this.searchAppliedFacets, this.solrSettings)
        }
=======
    //console.log(this.$router.history.current.query)
    if(this.$router.history.current.query.q) {
      this.updateQuery(encodeURIComponent(this.$router.history.current.query.q))
      this.futureQuery = encodeURIComponent(this.$router.history.current.query.q)
      this.$router.history.current.query.facets ? this.updateSearchAppliedFacets(this.$router.history.current.query.facets) : this.updateSearchAppliedFacets('')
      this.$router.history.current.query.grouping === 'true' ? this.updateFutureSolrSettingGrouping(true) : this.updateFutureSolrSettingGrouping(false)
      this.$router.history.current.query.imgSearch === 'true' ? this.updateFutureSolrSettingImgSearch(true) : this.updateFutureSolrSettingImgSearch(false)
      this.$router.history.current.query.urlSearch === 'true' ? this.updateFutureSolrSettingUrlSearch(true) : this.updateFutureSolrSettingUrlSearch(false)
      this.$_determineNewSearch(this.futureQuery)
>>>>>>> 171f58e5
      }
  },
  
  methods: {
    ...mapActions('Search', {
      requestSearch: 'requestSearch',
      requestImageSearch: 'requestImageSearch',
      requestUrlSearch:'requestUrlSearch',
      requestFacets: 'requestFacets',
      updateQuery: 'updateQuery',
      clearResults: 'clearResults',
      updateSearchAppliedFacets:'updateSearchAppliedFacets',
      resetSearchState:'resetState',
      updateSolrSettingGrouping:'updateSolrSettingGrouping',
      updateSolrSettingImgSearch:'updateSolrSettingImgSearch',
      updateSolrSettingUrlSearch:'updateSolrSettingUrlSearch',
      updateSolrSettingOffset:'updateSolrSettingOffset',
      updateFutureSolrSettingGrouping:'updateFutureSolrSettingGrouping',
      updateFutureSolrSettingImgSearch:'updateFutureSolrSettingImgSearch',
      updateFutureSolrSettingUrlSearch:'updateFutureSolrSettingUrlSearch',
      updatePreNormalizedQuery:'updatePreNormalizedQuery',

    }),
    ...mapActions('Notifier', {
      setNotification: 'setNotification'
     
    }),
    selectSearchMethod(selected) {
      console.log(selected)
      if(selected === 'imgSearch') {
        this.updateFutureSolrSettingImgSearch(!this.futureSolrSettings.imgSearch)
        this.futureSolrSettings.imgSearch ? this.updateFutureSolrSettingUrlSearch(false) : null
      }
      else if(selected === 'urlSearch') {
        this.updateFutureSolrSettingUrlSearch(!this.futureSolrSettings.urlSearch)
        this.futureSolrSettings.urlSearch ? this.updateFutureSolrSettingImgSearch(false) : null
      }
    },
    clearResultsAndSearch() {
      this.updateSolrSettingGrouping(false)
      this.updateSolrSettingImgSearch(false)
      this.updateSolrSettingUrlSearch(false)
      this.updateFutureSolrSettingGrouping(false)
      this.updateFutureSolrSettingImgSearch(false)
      this.updateFutureSolrSettingUrlSearch(false)
      history.pushState({name: 'SolrWayback'}, 'SolrWayback', '/')
      this.futureQuery = ''
      this.preNormalizeQuery = null

      this.resetSearchState()
    },
    decideActiveClassesForQueryBox() {
      return this.$_validateUrlSearchPrefix(this.futureQuery) === false 
                 ? this.futureQuery.substring(0,8) === 'url_norm' ? 'urlNotTrue' : 'urlNotTrue urlSearchActivated'
                 : this.futureQuery.substring(0,8) === 'url_norm' ? '' : 'urlSearchActivated' 
    }
  }
}

</script>

    <|MERGE_RESOLUTION|>--- conflicted
+++ resolved
@@ -1,17 +1,17 @@
 <template>
   <div class="searchBoxContainer">
-    <form class="searchForm" @submit.prevent="$_determineNewSearch(futureQuery)">
+    <form class="searchForm" @submit.prevent="$_pushSearchHistory('SolrWayback', futureQuery, searchAppliedFacets, solrSettings)">
       <span v-if="preNormalizedQuery !== null" class="orgQuery">Original query: <span class="preQuery">{{ preNormalizedQuery }}</span><span class="preQueryExplanation" title="When you search for an URL, we normalize it for you, so we can search the archive for you."> [ ? ]</span></span>
       <input id="query"
              v-model="futureQuery"
              type="text"
              autofocus
-             :class="futureSolrSettings.urlSearch 
+             :class="solrSettings.urlSearch 
                ? decideActiveClassesForQueryBox()
                : ''"
-             :placeholder="futureSolrSettings.urlSearch ? 'Enter search url' : 'Enter search term'">
+             :placeholder="solrSettings.urlSearch ? 'Enter search url' : 'Enter search term'">
       <transition name="url-search-helper">
-        <span v-if="futureSolrSettings.urlSearch && futureQuery.substring(0,8) !== 'url_norm'" class="urlSearchHelper">URL:</span>
+        <span v-if="solrSettings.urlSearch && futureQuery.substring(0,8) !== 'url_norm'" class="urlSearchHelper">URL:</span>
       </transition>
       <button id="querySubmit" title="Search" type="submit">
         <div id="magnifyingGlass" />
@@ -22,17 +22,17 @@
               type="button"
               @click="clearResultsAndSearch" />
       <div class="sortOptions">
-        <div @click.prevent="updateFutureSolrSettingGrouping(!futureSolrSettings.grouping)">
+        <div @click.prevent="updateSolrSettingGrouping(!solrSettings.grouping)">
           <input id="groupedSearch"
-                 :checked="futureSolrSettings.grouping"
+                 :checked="solrSettings.grouping"
                  type="checkbox"
                  name="groupedSearch"
-                 @click.stop="updateFutureSolrSettingGrouping(!futureSolrSettings.grouping)">
+                 @click.stop="updateSolrSettingGrouping(!solrSettings.grouping)">
           <label for="groupedSearch">Grouped search <span class="buttonExplanation" title="Grouping results by URL, meaning you only seen an URL as one hit, even though it might have been a hit on several params.">[ ? ]</span></label>
         </div>
         <div class="floatRight" @click.prevent="selectSearchMethod('urlSearch')">
           <input id="urlSearch"
-                 :checked="futureSolrSettings.urlSearch"
+                 :checked="solrSettings.urlSearch"
                  type="checkbox"
                  name="urlSearch"
                  @click.stop="selectSearchMethod('urlSearch')">
@@ -40,7 +40,7 @@
         </div>
         <div class="floatRight marginRight" @click.prevent="selectSearchMethod('imgSearch')">
           <input id="imgSearch"
-                 :checked="futureSolrSettings.imgSearch"
+                 :checked="solrSettings.imgSearch"
                  type="checkbox"
                  name="imgSearch"
                  @click.stop="selectSearchMethod('imgSearch')">
@@ -83,7 +83,6 @@
       searchAppliedFacets: state => state.Search.searchAppliedFacets,
       results: state => state.Search.results,
       solrSettings: state => state.Search.solrSettings,
-      futureSolrSettings: state => state.Search.futureSolrSettings,
       loading: state => state.Search.loading,
     })
   },
@@ -93,61 +92,20 @@
     },
   },
   mounted () {
-<<<<<<< HEAD
-    //console.log(this.$router.history.current.query,'WEHERE DAMNIT')
-    if(this.$router.history.current.query.query) {
-      this.updateQuery(this.$router.history.current.query.query)
-      this.futureQuery = this.$router.history.current.query.query
-      this.$router.history.current.query.facets ? this.updateSearchAppliedFacets(this.$router.history.current.query.facets) : this.updateSearchAppliedFacets('')
+    if(this.$router.history.current.query.q) {
+      this.futureQuery = encodeURIComponent(this.$router.history.current.query.q)
+      
+      let newFacets = this.$router.history.current.query.facets.split('&fq=')
+      newFacets.shift()
+      newFacets.length > 0 ? newFacets.forEach((item) => {
+        this.addToSearchAppliedFacets('&fq=' + item)  
+      }) : null
+      
+      this.$router.history.current.query.grouping === 'true' ? this.updateSolrSettingGrouping(true) : this.updateSolrSettingGrouping(false)
+      this.$router.history.current.query.imgSearch === 'true' ? this.updateSolrSettingImgSearch(true) : this.updateSolrSettingImgSearch(false)
+      this.$router.history.current.query.urlSearch === 'true' ? this.updateSolrSettingUrlSearch(true) : this.updateSolrSettingUrlSearch(false)
       this.$router.history.current.query.offset ? this.updateSolrSettingOffset(Number(this.$router.history.current.query.offset)) : this.updateSolrSettingOffset(0)
-      this.$router.history.current.query.grouping === 'true' ? (this.updateSolrSettingGrouping(true), this.updateFutureSolrSettingGrouping(true)) : (this.updateSolrSettingGrouping(false), this.updateFutureSolrSettingGrouping(false))
-      this.$router.history.current.query.imgSearch === 'true' ? (this.updateSolrSettingImgSearch(true), this.updateFutureSolrSettingImgSearch(true)) : (this.updateSolrSettingImgSearch(false), this.updateFutureSolrSettingImgSearch(false))
-      this.$router.history.current.query.urlSearch === 'true' ? (this.updateSolrSettingUrlSearch(true), this.updateFutureSolrSettingUrlSearch(true)) : (this.updateSolrSettingUrlSearch(false), this.updateFutureSolrSettingUrlSearch(false))
-      if(this.solrSettings.imgSearch) {
-           this.requestImageSearch({query:this.query})
-           //this.$_pushSearchHistory('SolrWayback', this.query, this.searchAppliedFacets, this.solrSettings)
-        }
-        else if(this.solrSettings.urlSearch) {
-          this.preNormalizeQuery = this.futureQuery
-          let queryString = ''
-          if(this.futureQuery.substring(0,10) === 'url_norm:"') {
-            queryString = this.futureQuery.replace('url_norm:"', '')
-            queryString.substring(queryString.length-1, queryString.length) === '"' ? queryString = queryString.slice(0,-1) : null
-          }
-          else {
-            queryString = this.futureQuery
-          }
-          if(this.validateUrl(queryString)) {
-            this.updateQuery('url_norm:"' + queryString + '"')
-            this.requestUrlSearch({query:queryString, facets:this.searchAppliedFacets, options:this.solrSettings})
-            this.requestFacets({query:'url_norm:"' + queryString + '"', facets:this.searchAppliedFacets, options:this.solrSettings})
-            //this.$_pushSearchHistory('SolrWayback', this.query, this.searchAppliedFacets, this.solrSettings)
-          }
-          else {
-            this.setNotification({
-          	title: 'We are so sorry!',
-            text: 'This query is not valid. the url must start with \'http://\' or \'https://\'',
-            type: 'error',
-            timeout: false
-          })
-          }
-        }
-        else {
-          this.requestSearch({query:this.futureQuery, facets:this.searchAppliedFacets, options:this.solrSettings})
-          this.requestFacets({query:this.futureQuery, facets:this.searchAppliedFacets, options:this.solrSettings})
-          //this.$_pushSearchHistory('SolrWayback', this.query, this.searchAppliedFacets, this.solrSettings)
-        }
-=======
-    //console.log(this.$router.history.current.query)
-    if(this.$router.history.current.query.q) {
-      this.updateQuery(encodeURIComponent(this.$router.history.current.query.q))
-      this.futureQuery = encodeURIComponent(this.$router.history.current.query.q)
-      this.$router.history.current.query.facets ? this.updateSearchAppliedFacets(this.$router.history.current.query.facets) : this.updateSearchAppliedFacets('')
-      this.$router.history.current.query.grouping === 'true' ? this.updateFutureSolrSettingGrouping(true) : this.updateFutureSolrSettingGrouping(false)
-      this.$router.history.current.query.imgSearch === 'true' ? this.updateFutureSolrSettingImgSearch(true) : this.updateFutureSolrSettingImgSearch(false)
-      this.$router.history.current.query.urlSearch === 'true' ? this.updateFutureSolrSettingUrlSearch(true) : this.updateFutureSolrSettingUrlSearch(false)
-      this.$_determineNewSearch(this.futureQuery)
->>>>>>> 171f58e5
+      this.$_determineNewSearch(this.futureQuery, false)
       }
   },
   
@@ -155,19 +113,15 @@
     ...mapActions('Search', {
       requestSearch: 'requestSearch',
       requestImageSearch: 'requestImageSearch',
-      requestUrlSearch:'requestUrlSearch',
       requestFacets: 'requestFacets',
       updateQuery: 'updateQuery',
       clearResults: 'clearResults',
-      updateSearchAppliedFacets:'updateSearchAppliedFacets',
+      addToSearchAppliedFacets:'addToSearchAppliedFacets',
       resetSearchState:'resetState',
       updateSolrSettingGrouping:'updateSolrSettingGrouping',
       updateSolrSettingImgSearch:'updateSolrSettingImgSearch',
       updateSolrSettingUrlSearch:'updateSolrSettingUrlSearch',
       updateSolrSettingOffset:'updateSolrSettingOffset',
-      updateFutureSolrSettingGrouping:'updateFutureSolrSettingGrouping',
-      updateFutureSolrSettingImgSearch:'updateFutureSolrSettingImgSearch',
-      updateFutureSolrSettingUrlSearch:'updateFutureSolrSettingUrlSearch',
       updatePreNormalizedQuery:'updatePreNormalizedQuery',
 
     }),
@@ -178,25 +132,21 @@
     selectSearchMethod(selected) {
       console.log(selected)
       if(selected === 'imgSearch') {
-        this.updateFutureSolrSettingImgSearch(!this.futureSolrSettings.imgSearch)
-        this.futureSolrSettings.imgSearch ? this.updateFutureSolrSettingUrlSearch(false) : null
+        this.updateSolrSettingImgSearch(!this.solrSettings.imgSearch)
+        this.solrSettings.imgSearch ? this.updateSolrSettingUrlSearch(false) : null
       }
       else if(selected === 'urlSearch') {
-        this.updateFutureSolrSettingUrlSearch(!this.futureSolrSettings.urlSearch)
-        this.futureSolrSettings.urlSearch ? this.updateFutureSolrSettingImgSearch(false) : null
+        this.updateSolrSettingUrlSearch(!this.solrSettings.urlSearch)
+        this.solrSettings.urlSearch ? this.updateSolrSettingImgSearch(false) : null
       }
     },
     clearResultsAndSearch() {
       this.updateSolrSettingGrouping(false)
       this.updateSolrSettingImgSearch(false)
       this.updateSolrSettingUrlSearch(false)
-      this.updateFutureSolrSettingGrouping(false)
-      this.updateFutureSolrSettingImgSearch(false)
-      this.updateFutureSolrSettingUrlSearch(false)
-      history.pushState({name: 'SolrWayback'}, 'SolrWayback', '/')
       this.futureQuery = ''
+      this.$_pushCleanHistory('SolrWayback')
       this.preNormalizeQuery = null
-
       this.resetSearchState()
     },
     decideActiveClassesForQueryBox() {
