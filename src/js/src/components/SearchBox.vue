<template>
  <div class="searchBoxContainer">
    <form class="searchForm" @submit.prevent="launchNewSearch()">
      <span v-if="preNormalizedQuery !== null" class="orgQuery">Original query: <span class="preQuery">{{ preNormalizedQuery }}</span><span class="preQueryExplanation" title="When you search for an URL, we normalize it for you, so we can search the archive for you."> [ ? ]</span></span>
      <input id="query"
             v-model="futureQuery"
             type="text"
             autofocus
             :class="solrSettings.urlSearch 
               ? decideActiveClassesForQueryBox()
               : ''"
             :placeholder="solrSettings.urlSearch ? 'Enter search url' : 'Enter search term'">
      <transition name="url-search-helper">
        <span v-if="solrSettings.urlSearch && !$_validateUrlSearchPrefix(futureQuery)" class="urlSearchHelper">URL:</span>
      </transition>
      <button id="querySubmit" title="Search" type="submit">
        <div id="magnifyingGlass" />
      </button>
      <button v-if="futureQuery !== '' || Object.keys(results).length !== 0"
              id="clearSubmit"
              title="Clear search and results"
              type="button"
              @click="clearResultsAndSearch" />
      <div class="sortOptions">
        <div @click.prevent="updateSolrSettingGrouping(!solrSettings.grouping)">
          <input id="groupedSearch"
                 :checked="solrSettings.grouping"
                 type="checkbox"
                 name="groupedSearch"
                 @click.stop="updateSolrSettingGrouping(!solrSettings.grouping)">
          <label for="groupedSearch">Grouped search <span class="buttonExplanation" title="Grouping results by URL, meaning you only seen an URL as one hit, even though it might have been a hit on several params.">[ ? ]</span></label>
        </div>
        <div class="floatRight" @click.prevent="selectSearchMethod('urlSearch')">
          <input id="urlSearch"
                 :checked="solrSettings.urlSearch"
                 type="checkbox"
                 name="urlSearch"
                 @click.stop="selectSearchMethod('urlSearch')">
          <label for="urlSearch">URL search <span class="buttonExplanation" title="Explanation goes here.">[ ? ]</span></label>
        </div>
        <div class="floatRight marginRight" @click.prevent="selectSearchMethod('imgSearch')">
          <input id="imgSearch"
                 :checked="solrSettings.imgSearch"
                 type="checkbox"
                 name="imgSearch"
                 @click.stop="selectSearchMethod('imgSearch')">
          <label for="imgSearch">Image search <span class="buttonExplanation" title="Explanation goes here">[ ? ]</span></label>
        </div>
      </div>
      <div class="tools">
        <span @click="showUploadFileSearch = !showUploadFileSearch">Search with uploaded file</span>
        <button class="toolbox" @click.prevent="toggleToolbox()">
          <span class="toolboxText">Toolbox</span>
          <span class="toolboxIcon" />
        </button>
      </div>
    </form>
    <applied-search-facets />
    <search-upload-file v-if="showUploadFileSearch" />
    <toolbox v-if="showToolbox" @close-toolbox="toggleToolbox()" />
  </div>
</template> 

<script>
import { mapState, mapActions } from 'vuex'
import AppliedSearchFacets from './AppliedSearchFacets.vue'
import HistoryRoutingUtils from './../mixins/HistoryRoutingUtils'
import SearchUtils from './../mixins/SearchUtils'
import SearchUploadFile from './SearchUploadFile.vue'
import Toolbox from './Toolbox.vue'

export default {
  components: {
    AppliedSearchFacets,
    SearchUploadFile,
    Toolbox
  },
  mixins: [HistoryRoutingUtils, SearchUtils],
  data () {
    return {    
      futureQuery:'',
      showUploadFileSearch: false,
      showToolbox: false
    }
  },
  computed: {
    ...mapState({
      query: state => state.Search.query,
      preNormalizedQuery: state => state.Search.preNormalizedQuery,
      searchAppliedFacets: state => state.Search.searchAppliedFacets,
      results: state => state.Search.results,
      solrSettings: state => state.Search.solrSettings,
      loading: state => state.Search.loading,
    })
  },
  watch: {
    query: function (val) {
      this.futureQuery  = val
    },
  },
  mounted () {
    console.log(this.$router.history.current.query)
    const routerQuery = this.$router.history.current.query
    if(routerQuery.query) {
      this.futureQuery = decodeURIComponent(routerQuery.query)
      if(routerQuery.facets) {
      let newFacets = routerQuery.facets.split('&fq=')
      newFacets.shift()
      newFacets.length > 0 ? newFacets.forEach((item) => {
        this.addToSearchAppliedFacets('&fq=' + item)  
      }) : null
      }
      routerQuery.grouping === 'true' ? this.updateSolrSettingGrouping(true) : this.updateSolrSettingGrouping(false)
      routerQuery.imgSearch === 'true' ? this.updateSolrSettingImgSearch(true) : this.updateSolrSettingImgSearch(false)
      routerQuery.urlSearch === 'true' ? this.updateSolrSettingUrlSearch(true) : this.updateSolrSettingUrlSearch(false)
      routerQuery.offset ? this.updateSolrSettingOffset(Number(routerQuery.offset)) : this.updateSolrSettingOffset(0)
      this.$_determineNewSearch(this.futureQuery, false)
      }
  },
  
  methods: {
    ...mapActions('Search', {
      clearResults: 'clearResults',
      addToSearchAppliedFacets:'addToSearchAppliedFacets',
      resetSearchState:'resetState',
      updateSolrSettingGrouping:'updateSolrSettingGrouping',
      updateSolrSettingImgSearch:'updateSolrSettingImgSearch',
      updateSolrSettingUrlSearch:'updateSolrSettingUrlSearch',
      updateSolrSettingOffset:'updateSolrSettingOffset',
      emptySearchAppliedFacets:'emptySearchAppliedFacets'
    }),
    selectSearchMethod(selected) {
      console.log(selected)
      if(selected === 'imgSearch') {
        this.updateSolrSettingImgSearch(!this.solrSettings.imgSearch)
        this.updateSolrSettingUrlSearch(false)
      }
      else if(selected === 'urlSearch') {
        this.updateSolrSettingUrlSearch(!this.solrSettings.urlSearch)
        this.updateSolrSettingImgSearch(false)
      }
    },
    clearResultsAndSearch() {
      this.updateSolrSettingGrouping(false)
      this.updateSolrSettingImgSearch(false)
      this.updateSolrSettingUrlSearch(false)
      this.futureQuery = ''
      this.$_pushCleanHistory('SolrWayback')
      this.preNormalizeQuery = null
      this.resetSearchState()
    },
    decideActiveClassesForQueryBox() {
      const isPrefixUrlNorm = this.futureQuery.substring(0,8) === 'url_norm'
      return !this.$_validateUrlSearchPrefix(this.futureQuery) 
                 ? isPrefixUrlNorm === 'url_norm' 
                    ? 'urlNotTrue' 
                    : 'urlNotTrue urlSearchActivated'
                 : isPrefixUrlNorm !== 'url_norm' 
                    ? '' 
                    : 'urlSearchActivated' 
    },
    launchNewSearch() {
      this.emptySearchAppliedFacets()
      this.updateSolrSettingOffset(0)
<<<<<<< HEAD
      this.$_determineNewSearch(this.futureQuery, true)
      //this.$_pushSearchHistory('Search', this.futureQuery, this.searchAppliedFacets, this.solrSettings)
=======
      this.$_pushSearchHistory('Search', this.futureQuery, this.searchAppliedFacets, this.solrSettings)
    },
    toggleToolbox() {
      this.showToolbox = !this.showToolbox
>>>>>>> 75427434
    }
  }
}

</script>

    <|MERGE_RESOLUTION|>--- conflicted
+++ resolved
@@ -162,15 +162,10 @@
     launchNewSearch() {
       this.emptySearchAppliedFacets()
       this.updateSolrSettingOffset(0)
-<<<<<<< HEAD
-      this.$_determineNewSearch(this.futureQuery, true)
-      //this.$_pushSearchHistory('Search', this.futureQuery, this.searchAppliedFacets, this.solrSettings)
-=======
       this.$_pushSearchHistory('Search', this.futureQuery, this.searchAppliedFacets, this.solrSettings)
     },
     toggleToolbox() {
       this.showToolbox = !this.showToolbox
->>>>>>> 75427434
     }
   }
 }
