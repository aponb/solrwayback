--- conflicted
+++ resolved
@@ -1,5 +1,4 @@
 <template>
-<<<<<<< HEAD
   <div>
     <transition name="url-search-helper">
       <div v-if="searchHints.length > 0" class="searchHints">
@@ -10,64 +9,8 @@
             <span class="searchHintHeading">{{ hint.substr(0, hint.indexOf('.')) }}</span><span>{{ hint.substr(hint.indexOf('.')) }}</span>
           </li>
         </ul>
-=======
-  <div class="searchBoxContainer">
-    <form class="searchForm" @submit.prevent="launchNewSearch()">
-      <span v-if="preNormalizedQuery !== null" class="orgQuery">Original query: <span class="preQuery">{{ preNormalizedQuery }}</span><span class="preQueryExplanation" title="When you search for an URL, we normalize it for you, so we can search the archive for you."> [ ? ]</span></span>
-      <transition name="url-search-helper">
-        <span v-if="solrSettings.urlSearch" class="urlSearchHelper">URL:</span>
-      </transition>
-      <textarea id="query"
-                ref="query"
-                v-model="futureQuery"
-                type="text"
-                rows="1"
-                autofocus
-                :class="solrSettings.urlSearch 
-                  ? decideActiveClassesForQueryBox()
-                  : ''"
-                :placeholder="solrSettings.urlSearch ? 'Enter search url' : 'Enter search term'"
-                @keydown.enter="checkKeyPresses()"
-                @input="$_getSizeOfTextArea('query')" />
-      <button type="button" class="searchGuidelinesButton" @click.prevent="openSelectedModal('guidelines')">
-        ?
-      </button>
-      <button id="querySubmit" title="Search" type="submit">
-        <div id="magnifyingGlass" />
-      </button>
-      <button v-if="futureQuery !== '' || Object.keys(results).length !== 0"
-              id="clearSubmit"
-              title="Clear search and results"
-              type="button"
-              @click="clearResultsAndSearch()" />
-      <div class="sortOptions">
-        <div @click.prevent="updateSolrSettingGrouping(!solrSettings.grouping)">
-          <input id="groupedSearch"
-                 :checked="solrSettings.grouping"
-                 type="checkbox"
-                 name="groupedSearch"
-                 @click.stop="updateSolrSettingGrouping(!solrSettings.grouping)">
-          <label for="groupedSearch">Grouped search <span class="buttonExplanation" title="Grouping results by URL, meaning you only seen an URL as one hit, even though it might have been a hit on several params.">[ ? ]</span></label>
-        </div>
-        <div class="floatRight" @click.prevent="selectSearchMethod('urlSearch')">
-          <input id="urlSearch"
-                 :checked="solrSettings.urlSearch"
-                 type="checkbox"
-                 name="urlSearch"
-                 @click.stop="selectSearchMethod('urlSearch')">
-          <label for="urlSearch">URL search <span class="buttonExplanation" title="Explanation goes here.">[ ? ]</span></label>
-        </div>
-        <div class="floatRight marginRight" @click.prevent="selectSearchMethod('imgSearch')">
-          <input id="imgSearch"
-                 :checked="solrSettings.imgSearch"
-                 type="checkbox"
-                 name="imgSearch"
-                 @click.stop="selectSearchMethod('imgSearch')">
-          <label for="imgSearch">Image search <span class="buttonExplanation" title="Explanation goes here">[ ? ]</span></label>
-        </div>
->>>>>>> c0e2b93c
       </div>
-    </transition>
+    </transition>   
     <div class="searchBoxContainer">
       <form class="searchForm" @submit.prevent="launchNewSearch()">
         <span v-if="preNormalizedQuery !== null" class="orgQuery">Original query: <span class="preQuery">{{ preNormalizedQuery }}</span><span class="preQueryExplanation" title="When you search for an URL, we normalize it for you, so we can search the archive for you."> [ ? ]</span></span>
@@ -75,6 +18,7 @@
           <span v-if="solrSettings.urlSearch" class="urlSearchHelper">URL:</span>
         </transition>
         <textarea id="query"
+                  ref="query"
                   v-model="futureQuery"
                   type="text"
                   rows="1"
@@ -83,7 +27,7 @@
                     ? decideActiveClassesForQueryBox()
                     : ''"
                   :placeholder="solrSettings.urlSearch ? 'Enter search url' : 'Enter search term'"
-                  @keydown.enter.prevent="launchNewSearch()"
+                  @keydown.enter="checkKeyPresses()"
                   @keyup.prevent="solrSettings.urlSearch ? null : checkQuery()"
                   @input="$_getSizeOfTextArea('query')" />
         <button type="button" class="searchGuidelinesButton" @click.prevent="openSelectedModal('guidelines')">
