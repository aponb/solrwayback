--- conflicted
+++ resolved
@@ -15,7 +15,6 @@
               title="Clear search and results"
               type="button"
               @click="clearResultsAndSearch" />
-<<<<<<< HEAD
       <div class="sortOptions">
         <div @click.prevent="updateSolrSettingGrouping(!solrSettings.grouping)">
           <input id="groupedSearch"
@@ -42,14 +41,9 @@
         </div>
       </div>
       <div class="tools">
-        <span>Search with uploaded file</span> <span>Search for HTML-tags</span> <span>Domain stats</span><span>Link graphs</span>
+        <span @click="showUploadFileSearch = !showUploadFileSearch">Search with uploaded file</span> <span>Search for HTML-tags</span> <span>Domain stats</span><span>Link graphs</span>
       </div>
-=======
->>>>>>> 68040875
     </form>
-    <div @click="showUploadFileSearch = !showUploadFileSearch">
-      <span class="searchBoxActionLink">Search with uploaded file</span>
-    </div>
     <applied-search-facets />
     <search-upload-file v-if="showUploadFileSearch" />
   </div>
@@ -58,11 +52,8 @@
 <script>
 import { mapState, mapActions } from 'vuex'
 import AppliedSearchFacets from './AppliedSearchFacets.vue'
-<<<<<<< HEAD
 import HistoryRoutingUtils from './../mixins/HistoryRoutingUtils'
-=======
 import SearchUploadFile from './SearchUploadFile.vue'
->>>>>>> 68040875
 
 export default {
   components: {
@@ -73,14 +64,11 @@
   data () {
     return {    
       futureQuery:'',
-<<<<<<< HEAD
       futureGrouped:false,
       futureUrlSearch:false,
       futureImgSearch:false,
-=======
       showUploadFileSearch: false
 
->>>>>>> 68040875
     }
   },
   computed: {
@@ -141,9 +129,7 @@
       }
     },
     selectSearchMethod(selected) {
-      console.log(selected, 'heer!')
       if(selected === 'imgSearch') {
-        console.log('here!')
         this.solrSettings.urlSearch ? this.updateSolrSettingUrlSearch(!this.solrSettings.urlSearch) : null
         this.updateSolrSettingImgSearch(!this.solrSettings.imgSearch)
         return
