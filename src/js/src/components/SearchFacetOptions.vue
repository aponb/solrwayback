--- conflicted
+++ resolved
@@ -29,17 +29,10 @@
     }),
   },
   mounted () {
-    console.log(facets)
   },
-  
   methods: {
-<<<<<<< HEAD
-    ...mapActions('searchStore', {
+    ...mapActions('Search', {
       requestSearch: 'requestSearch',
-=======
-    ...mapActions('Search', {
-      search: 'search',
->>>>>>> 28da39c4
       requestFacets: 'requestFacets',
       updateSearchAppliedFacets:'updateSearchAppliedFacets'
     }),
