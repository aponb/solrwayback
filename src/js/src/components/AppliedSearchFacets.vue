<template>
  <div v-if="searchAppliedFacets !== ''" class="selectedFacets">
    <h2>Applied facets</h2>
    <div v-for="(item, index) in seperateFacets(searchAppliedFacets)" :key="index" class="displayedFacet">
      <span>{{ displayFacetName(item) }}</span><span>{{ displayFacetValue(item) }}</span><button @click="removeFacet(item)">
        ✕
      </button>
    </div>
  </div>
</template>

<script>

import { mapState, mapActions } from 'vuex'
import AppliedSearchFacetsUtils from './../mixins/AppliedSearchFacetsUtils'


export default {
  name: 'AppliedSearchFacets',
  
  mixins: [AppliedSearchFacetsUtils],

  computed: {
    ...mapState({
      searchAppliedFacets: state => state.Search.searchAppliedFacets,
      facets: state => state.Search.facets,
      query: state => state.Search.query
    }),
  },
  mounted () {
  },
 
  methods: {
<<<<<<< HEAD
    ...mapActions('searchStore', {
      requestSearch: 'requestSearch',
=======
    ...mapActions('Search', {
      search: 'search',
>>>>>>> 28da39c4
      requestFacets: 'requestFacets',
      updateSearchAppliedFacets:'updateSearchAppliedFacets'
    }),
    removeFacet(facet) {
      console.log(facet, this.searchAppliedFacets)
      this.updateSearchAppliedFacets(this.searchAppliedFacets.replace('&fq=' + facet,''))
      console.log(this.searchAppliedFacets)
      this.requestSearch({query:this.query, facets:this.searchAppliedFacets})
      this.requestFacets({query:this.query, facets:this.searchAppliedFacets})
      this.$router.replace({query: {q:this.query, facets:this.searchAppliedFacets !== '' ?  this.searchAppliedFacets : undefined }})
    }
  }
}

</script>

    <|MERGE_RESOLUTION|>--- conflicted
+++ resolved
@@ -31,13 +31,8 @@
   },
  
   methods: {
-<<<<<<< HEAD
-    ...mapActions('searchStore', {
+    ...mapActions('Search', {
       requestSearch: 'requestSearch',
-=======
-    ...mapActions('Search', {
-      search: 'search',
->>>>>>> 28da39c4
       requestFacets: 'requestFacets',
       updateSearchAppliedFacets:'updateSearchAppliedFacets'
     }),
