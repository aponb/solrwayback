import axios from 'axios'
import dataTransformationHelper from './dataTransformationHelper'

export const requestService = {
  fireSearchRequest,
  fireFacetRequest,
  fireLookupRequest,
  fireImagesRequest,
  uploadFileRequest,
  fireImageSearchRequest,
  getHarvestDates,
  getNormalizedUrlSearch,
<<<<<<< HEAD
  getNormalizedUrlFacets
=======
  getHarvestedPageResources
  
>>>>>>> 61809b50
}

function fireSearchRequest (query, facets, options) {
  let optionString = '&start=' + options.offset + '&grouping=' + options.grouping
  // Split url and move to config
  const url = 'services/frontend/solr/search/results/' + `?query=${query + facets.join('') + optionString}`
  return axios.get(
    url, {
      transformResponse: [
        function(response) {
          let returnObj = JSON.parse(response)
          if(options.grouping === false) {
            returnObj = dataTransformationHelper.transformSearchResponse(returnObj)
          }
          else {
            returnObj = dataTransformationHelper.transformGroupedSearchResponse(returnObj)
          }
          return returnObj
        }
      ]}).then(returnObj => {
    return returnObj.data
  }).catch(error => {
    return Promise.reject(error)
  })
}

function fireImageSearchRequest(query) {
  // Split url and move to config
  const url = 'services/frontend/images/search/' + `?query=${query}`
  return axios.get(
    url, {
      transformResponse: [
        function(response) {
          let returnObj = JSON.parse(response)
          returnObj = dataTransformationHelper.transformImageResponse(returnObj)
          return returnObj
        }
      ]}).then(returnObj => {
    return returnObj.data
  }).catch(error => {
    return Promise.reject(error)
  })
}

function fireFacetRequest (query, facets, options) {
  let optionString = '&start=' + options.offset + '&grouping=' + options.grouping
  // Split url and move to config
  const url = 'services/frontend/solr/search/facets/' + `?query=${query + facets.join('') + optionString}`
  return axios.get(
    url).then(response => {
    //console.log('facets', response.data.facet_counts)
    return response.data.facet_counts
  }).catch(error => {
    return Promise.reject(error)
  })
}

function fireImagesRequest (source_file_path, offset) {
  const url = 'services/frontend/images/htmlpage/' + `?source_file_path=${source_file_path}&offset=${offset}`
  return axios.get(
    url).then(response => {
    return response.data
  }).catch(error => {
    return Promise.reject(error)
  })
}

function fireLookupRequest(id) {
  const url = 'services/frontend/solr/idlookup/' + `?id=${id}`
  return axios.get(
    url).then(response => {
    return response.data
  }).catch(error => {
    return Promise.reject(error)
  })
}

function uploadFileRequest(fileData) {
 const url = 'services/frontend/upload/gethash/'
 let formData = new FormData()
 formData.append('file', fileData)
  return axios.post(url, formData, {
    headers: {
      'Content-Type': 'multipart/form-data'
    }}).catch(error => {
  return Promise.reject(error)
  })
}

function getNormalizedUrlSearch(query, facets, options) {
  const url = 'services/frontend/util/normalizeurl/' + '?url=' + query
  return axios.get(
    url).then(response => {
    // Split url and move to config
    return fireSearchRequest('url_norm:"' + response.data.url + '"', facets, options).then(returnObj => {
        return returnObj
      }).catch(error => {
        return Promise.reject(error)
      })
  }).catch(error => {
    return Promise.reject(error)
  })
}

function getNormalizedUrlFacets(query, facets, options) {
  const url = 'services/frontend/util/normalizeurl/' + '?url=' + query
  return axios.get(
    url).then(response => {
    // Split url and move to config
    return fireFacetRequest('url_norm:"' + response.data.url + '"', facets, options).then(returnObj => {
        return returnObj
      }).catch(error => {
        return Promise.reject(error)
      })
  }).catch(error => {
    return Promise.reject(error)
  })
}

function getHarvestDates(harvestUrl) {
  const url = 'services/frontend/harvestDates/' + `?url=${harvestUrl}`
  return axios.get(
    url).then(response => {
    return response.data
  }).catch(error => {
    return Promise.reject(error)
  })
}

function getHarvestedPageResources(source_file_path, offset) {
  const url = `services/timestampsforpage/?source_file_path=${encodeURIComponent(source_file_path)}&offset=${offset}`
  return axios.get(
    url).then(response => {
    return response.data
  }).catch(error => {
    return Promise.reject(error)
  })
}<|MERGE_RESOLUTION|>--- conflicted
+++ resolved
@@ -10,12 +10,9 @@
   fireImageSearchRequest,
   getHarvestDates,
   getNormalizedUrlSearch,
-<<<<<<< HEAD
-  getNormalizedUrlFacets
-=======
+  getNormalizedUrlFacets,
   getHarvestedPageResources
   
->>>>>>> 61809b50
 }
 
 function fireSearchRequest (query, facets, options) {
