--- conflicted
+++ resolved
@@ -16,11 +16,8 @@
   getHarvestedPageResources,
   getDomainStatistics,
   getSearchGuidelines,
-<<<<<<< HEAD
   getNgramNetarchive,
-=======
   fireGeoImageSearchRequest,
->>>>>>> 32f92319
   getPWID
 }
 
@@ -191,12 +188,17 @@
   })
 }
 
-<<<<<<< HEAD
 function getNgramNetarchive(query){
   const url = `services/frontend/smurf/text/?q=${encodeURIComponent(query)}&startyear=${NgramConfig.START_YEAR}`
   return axios.get(url).then(response => {
     return response.data
-=======
+  }).catch(error => {
+    return Promise.reject(error)
+  })
+}
+
+
+    
 function fireGeoImageSearchRequest(query,latitude,longitude,radius) {
   const url = 'services/frontend/images/search/location/' + `?query=${query}&latitude=${latitude}&longitude=${longitude}&d=${radius}`
   return axios.get(
@@ -209,17 +211,13 @@
         }
       ]}).then(returnObj => {
     return returnObj.data
->>>>>>> 32f92319
-  }).catch(error => {
-    return Promise.reject(error)
-  })
-}
-
-<<<<<<< HEAD
- function getPWID(sourceFilePath, offset) {
-=======
+  }).catch(error => {
+    return Promise.reject(error)
+  })
+}
+
+ 
 function getPWID(sourceFilePath, offset) {
->>>>>>> 32f92319
   const url = `services/generatepwid/?source_file_path=${encodeURIComponent(sourceFilePath)}&offset=${offset}`
   return axios.get(
     url).then(response => {
