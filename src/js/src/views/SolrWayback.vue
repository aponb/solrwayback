<template>
  <div class="contentContainer">
    <transition name="loading-overlay">
      <loading-overlay />
    </transition>
    <notifications />
    <h1>Solr<span>Wayback</span></h1>
    <search-box />
    <all-search-results />
    <transition name="loading-overlay">
      <div v-if="scrolledFromTop" class="topTopArrow" @click="backToTop">
        ↑
      </div>
    </transition>
    <!--<router-link class="aboutLink" to="/about">Om Solrwayback search</router-link> -->
  </div>
</template>

<script>
 import SearchBox from '../components/SearchBox'
 import AllSearchResults from '../components/SearchResults/AllSearchResults'
 import Notifications from '../components/notifications/Notifications'
 import LoadingOverlay from '../components/LoadingOverlay'
 import SearchUtils from './../mixins/SearchUtils'
 import { mapState, mapActions } from 'vuex'

export default {
  name: 'SolrWayback',
   components: {
   SearchBox,
   AllSearchResults,
   Notifications,
   LoadingOverlay
  },
  mixins: [SearchUtils],
  data: () => ({
        scrolledFromTop:false
  }),
  computed: {
    ...mapState({
      searchAppliedFacets: state => state.Search.searchAppliedFacets,
      query: state => state.Search.query,
      solrSettings: state => state.Search.solrSettings
    }),
    changeInSearchParams: function() {
      return [this.solrSettings.offset,this.solrSettings.imgSearch, this.solrSettings.urlSearch]
    }
  },
watch: {
    changeInSearchParams: function(oldVal, newVal) {
      console.log('changeInSearchParams!',oldVal, newVal)
    }
  },

  mounted() {
    window.addEventListener('scroll', this.onScroll)
  },
  methods: {
    ...mapActions('Search', {
      resetState:'resetState',
      requestSearch: 'requestSearch',
      requestFacets: 'requestFacets',
      updateQuery: 'updateQuery',
      requestImageSearch: 'requestImageSearch',
      requestUrlSearch: 'requestUrlSearch',
      updateSearchAppliedFacets:'updateSearchAppliedFacets',
      updateSolrSettingGrouping:'updateSolrSettingGrouping',
      updateSolrSettingImgSearch:'updateSolrSettingImgSearch',
      updateSolrSettingUrlSearch:'updateSolrSettingUrlSearch',
      updateFutureSolrSettingGrouping:'updateFutureSolrSettingGrouping',
      updateFutureSolrSettingImgSearch:'updateFutureSolrSettingImgSearch',
      updateFutureSolrSettingUrlSearch:'updateFutureSolrSettingUrlSearch'
    }),
    onScroll(e) {
    e.target.documentElement.scrollTop > 0 ? this.scrolledFromTop = true : this.scrolledFromTop = false
    },
    backToTop() {
      window.scrollTo({ top: 0, behavior: 'smooth' })
    },
  },
  beforeRouteUpdate (to, from, next) {
<<<<<<< HEAD
    console.log(to.query)
    if( this.solrSettings.imgSearch.toString() !== to.query.imgSearch ||
        this.solrSettings.urlSearch.toString() !== to.query.urlSearch ||
        this.solrSettings.grouping.toString() !== to.query.grouping ||
        this.solrSettings.offset.toString() !== to.query.offset ||
        this.query !== to.query.query)
      { 
      console.log('WE HAVE CHANGE!',to.query.query)
      this.updateQuery(to.query.query)
      if(to.query.query === undefined) {
        this.resetState()
      }
      else {
        to.query.grouping === 'true' ? (this.updateSolrSettingGrouping(true), this.updateFiutureSolrSettingGrouping(true)) : (this.updateSolrSettingGrouping(false), this.updateFutureSolrSettingGrouping(false))
        to.query.imgSearch === 'true' ? (this.updateSolrSettingImgSearch(true), this.updateFutureSolrSettingImgSearch(true)) : (this.updateSolrSettingImgSearch(false), this.updateFutureSolrSettingImgSearch(false))
        to.query.urlSearch === 'true' ? (this.updateSolrSettingUrlSearch(true), this.updateFutureSolrSettingUrlSearch(true)) :  (this.updateSolrSettingUrlSearch(false), this.updateFutureSolrSettingUrlSearch(false))
        to.query.facets ? this.updateSearchAppliedFacets(to.query.facets) : this.updateSearchAppliedFacets('')
        if(this.solrSettings.imgSearch) {
          this.requestImageSearch({query:this.query})
        }
        else if(this.solrSettings.urlSearch) {
          let queryString = ''
          if(this.query.substring(0,10) === 'url_norm:"') {
            queryString = this.query.replace('url_norm:"', '')
            queryString.substring(queryString.length-1, queryString.length) === '"' ? queryString.slice(0,-1) : null
            this.updateQuery(queryString)
          }
          this.requestUrlSearch({query:this.query, facets:this.searchAppliedFacets, options:this.solrSettings})
          this.requestFacets({query:this.query, facets:this.searchAppliedFacets, options:this.solrSettings})
        } 
        else {
          this.requestSearch({query:this.query, facets:this.searchAppliedFacets, options:this.solrSettings})
          this.requestFacets({query:this.query, facets:this.searchAppliedFacets, options:this.solrSettings})
        }
      }
    }
  next() 
  }, 
=======
    console.log('route changed!',to)
    to.query.grouping === 'true' ? this.updateFiutureSolrSettingGrouping(true) : this.updateFutureSolrSettingGrouping(false)
    to.query.imgSearch === 'true' ? this.updateFutureSolrSettingImgSearch(true) : this.updateFutureSolrSettingImgSearch(false)
    to.query.urlSearch === 'true' ? this.updateFutureSolrSettingUrlSearch(true) : this.updateFutureSolrSettingUrlSearch(false)
    to.query.facets ? this.updateSearchAppliedFacets(to.query.facets) : this.updateSearchAppliedFacets('')
    this.$_determineNewSearch(to.query.q)
  },
>>>>>>> 171f58e5
}
</script><|MERGE_RESOLUTION|>--- conflicted
+++ resolved
@@ -42,14 +42,6 @@
       query: state => state.Search.query,
       solrSettings: state => state.Search.solrSettings
     }),
-    changeInSearchParams: function() {
-      return [this.solrSettings.offset,this.solrSettings.imgSearch, this.solrSettings.urlSearch]
-    }
-  },
-watch: {
-    changeInSearchParams: function(oldVal, newVal) {
-      console.log('changeInSearchParams!',oldVal, newVal)
-    }
   },
 
   mounted() {
@@ -58,18 +50,12 @@
   methods: {
     ...mapActions('Search', {
       resetState:'resetState',
-      requestSearch: 'requestSearch',
-      requestFacets: 'requestFacets',
-      updateQuery: 'updateQuery',
-      requestImageSearch: 'requestImageSearch',
-      requestUrlSearch: 'requestUrlSearch',
-      updateSearchAppliedFacets:'updateSearchAppliedFacets',
+      addToSearchAppliedFacets:'addToSearchAppliedFacets',
+      emptySearchAppliedFacets:'emptySearchAppliedFacets',
       updateSolrSettingGrouping:'updateSolrSettingGrouping',
       updateSolrSettingImgSearch:'updateSolrSettingImgSearch',
       updateSolrSettingUrlSearch:'updateSolrSettingUrlSearch',
-      updateFutureSolrSettingGrouping:'updateFutureSolrSettingGrouping',
-      updateFutureSolrSettingImgSearch:'updateFutureSolrSettingImgSearch',
-      updateFutureSolrSettingUrlSearch:'updateFutureSolrSettingUrlSearch'
+      updateSolrSettingOffset:'updateSolrSettingOffset',
     }),
     onScroll(e) {
     e.target.documentElement.scrollTop > 0 ? this.scrolledFromTop = true : this.scrolledFromTop = false
@@ -79,53 +65,39 @@
     },
   },
   beforeRouteUpdate (to, from, next) {
-<<<<<<< HEAD
-    console.log(to.query)
-    if( this.solrSettings.imgSearch.toString() !== to.query.imgSearch ||
-        this.solrSettings.urlSearch.toString() !== to.query.urlSearch ||
-        this.solrSettings.grouping.toString() !== to.query.grouping ||
-        this.solrSettings.offset.toString() !== to.query.offset ||
-        this.query !== to.query.query)
-      { 
-      console.log('WE HAVE CHANGE!',to.query.query)
-      this.updateQuery(to.query.query)
+    //console.log('route changed!',to.query, from.query)
+    // Check if any of our params have changed. Could be refactored into a nice functon.
+    if(to.query.query !== undefined &&
+       (to.query.query !== from.query.query ||
+       to.query.offset !== from.query.offset ||
+       to.query.imgSearch !== from.query.imgSerach ||
+       to.query.urlSearch !== from.query.urlSearch ||
+       to.query.grouping !== from.query.grouping ||
+       to.query.facets !== from.query.facets)) {
+      //console.log('we doing a route search')
+      // update our variables from the query.
+      to.query.grouping === 'true' || to.query.grouping === true ? this.updateSolrSettingGrouping(true) : this.updateSolrSettingGrouping(false)
+      to.query.imgSearch === 'true' || to.query.imgSearch === true ? this.updateSolrSettingImgSearch(true) : this.updateSolrSettingImgSearch(false)
+      to.query.urlSearch === 'true' || to.query.urlSearch === true ? this.updateSolrSettingUrlSearch(true) : this.updateSolrSettingUrlSearch(false)
+      to.query.urlSearch === 'true' || to.query.urlSearch === true ? this.updateSolrSettingUrlSearch(true) : this.updateSolrSettingUrlSearch(false)
+      to.query.offset ? this.updateSolrSettingOffset(Number(to.query.offset)) : this.updateSolrSettingOffset(0)
+      // Update our filers set from facets, if there are any. To avoid dublicated, we empty it first, then refill it.
+      this.emptySearchAppliedFacets()
+      let newFacets = to.query.facets.split('&fq=')
+      newFacets.shift()
+      newFacets.length > 0 ? newFacets.forEach((item) => {
+        this.addToSearchAppliedFacets('&fq=' + item)  
+      }) : null 
+      // Fire off a new search based on the updated variables.
+      this.$_determineNewSearch(to.query.query, false)
+    }
+    else {
+      // If the route was changed and the query is undefined, we reset everything.
       if(to.query.query === undefined) {
         this.resetState()
       }
-      else {
-        to.query.grouping === 'true' ? (this.updateSolrSettingGrouping(true), this.updateFiutureSolrSettingGrouping(true)) : (this.updateSolrSettingGrouping(false), this.updateFutureSolrSettingGrouping(false))
-        to.query.imgSearch === 'true' ? (this.updateSolrSettingImgSearch(true), this.updateFutureSolrSettingImgSearch(true)) : (this.updateSolrSettingImgSearch(false), this.updateFutureSolrSettingImgSearch(false))
-        to.query.urlSearch === 'true' ? (this.updateSolrSettingUrlSearch(true), this.updateFutureSolrSettingUrlSearch(true)) :  (this.updateSolrSettingUrlSearch(false), this.updateFutureSolrSettingUrlSearch(false))
-        to.query.facets ? this.updateSearchAppliedFacets(to.query.facets) : this.updateSearchAppliedFacets('')
-        if(this.solrSettings.imgSearch) {
-          this.requestImageSearch({query:this.query})
-        }
-        else if(this.solrSettings.urlSearch) {
-          let queryString = ''
-          if(this.query.substring(0,10) === 'url_norm:"') {
-            queryString = this.query.replace('url_norm:"', '')
-            queryString.substring(queryString.length-1, queryString.length) === '"' ? queryString.slice(0,-1) : null
-            this.updateQuery(queryString)
-          }
-          this.requestUrlSearch({query:this.query, facets:this.searchAppliedFacets, options:this.solrSettings})
-          this.requestFacets({query:this.query, facets:this.searchAppliedFacets, options:this.solrSettings})
-        } 
-        else {
-          this.requestSearch({query:this.query, facets:this.searchAppliedFacets, options:this.solrSettings})
-          this.requestFacets({query:this.query, facets:this.searchAppliedFacets, options:this.solrSettings})
-        }
-      }
     }
-  next() 
-  }, 
-=======
-    console.log('route changed!',to)
-    to.query.grouping === 'true' ? this.updateFiutureSolrSettingGrouping(true) : this.updateFutureSolrSettingGrouping(false)
-    to.query.imgSearch === 'true' ? this.updateFutureSolrSettingImgSearch(true) : this.updateFutureSolrSettingImgSearch(false)
-    to.query.urlSearch === 'true' ? this.updateFutureSolrSettingUrlSearch(true) : this.updateFutureSolrSettingUrlSearch(false)
-    to.query.facets ? this.updateSearchAppliedFacets(to.query.facets) : this.updateSearchAppliedFacets('')
-    this.$_determineNewSearch(to.query.q)
+    next()
   },
->>>>>>> 171f58e5
 }
 </script>