--- conflicted
+++ resolved
@@ -40,18 +40,14 @@
   },
   mixins: [SearchUtils],
   data: () => ({
-        scrolledFromTop:false,
+        scrolledFromTop:false
   }),
   computed: {
     ...mapState({
       searchAppliedFacets: state => state.Search.searchAppliedFacets,
       query: state => state.Search.query,
       solrSettings: state => state.Search.solrSettings,
-<<<<<<< HEAD
-      showModal: state => state.Modal.showModal,
-=======
       showModal: state => state.Modal.showModal
->>>>>>> 70d62a91
     }),
   },
 
@@ -83,8 +79,6 @@
        to.query.grouping !== from.query.grouping ||
        to.query.facets !== from.query.facets)
     },
-<<<<<<< HEAD
-=======
     checkIfRoutingIsPageTurn(to, from) {
       return to.query.query === from.query.query &&
                   to.query.imgSearch === from.query.imgSearch && 
@@ -93,7 +87,6 @@
                   to.query.facets === from.query.facets &&
                   to.query.offset !== from.query.offset
     }
->>>>>>> 70d62a91
   },
   beforeRouteUpdate (to, from, next) {
     console.log('route changed!',to.query, from.query)
