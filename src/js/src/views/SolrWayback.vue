--- conflicted
+++ resolved
@@ -10,25 +10,16 @@
 
 <script>
  import SearchBox from '../components/SearchBox'
-<<<<<<< HEAD
  import AllSearchResults from '../components/SearchResults/AllSearchResults'
-=======
- import SearchResult from '../components/SearchResult'
  import Notifications from '../components/notifications/Notifications'
->>>>>>> 2fd41a3a
  import { mapState, mapActions } from 'vuex'
-
 
 export default {
   name: 'SolrWayback',
    components: {
    SearchBox,
-<<<<<<< HEAD
-   AllSearchResults
-=======
-   SearchResult,
+   AllSearchResults,
    Notifications
->>>>>>> 2fd41a3a
   },
   computed: {
     ...mapState({
