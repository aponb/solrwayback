--- conflicted
+++ resolved
@@ -64,12 +64,7 @@
     }, 
   },
   beforeRouteUpdate (to, from, next) {
-<<<<<<< HEAD
-    //Should be deleted before production.
-    console.log('passed through beforeRouteUpdate',to, from)
-=======
     //console.log('route changed!',to)
->>>>>>> c959b0be
     this.updateQuery(to.query.q)
     to.query.grouping === 'true' ? this.updateSolrSettingGrouping(true) : this.updateSolrSettingGrouping(false)
     to.query.imgSearch === 'true' ? this.updateSolrSettingImgSearch(true) : this.updateSolrSettingImgSearch(false)
@@ -79,8 +74,6 @@
       this.requestImageSearch({query:this.query})
     }
     else if(this.solrSettings.urlSearch) {
-<<<<<<< HEAD
-=======
       let queryString = ''
       if(this.query.substring(0,10) === 'url_norm:"') {
         queryString = this.query.replace('url_norm:"', '')
@@ -89,7 +82,6 @@
       }
       this.requestUrlSearch({query:this.query, facets:this.searchAppliedFacets, options:this.solrSettings})
       this.requestFacets({query:this.query, facets:this.searchAppliedFacets, options:this.solrSettings})
->>>>>>> c959b0be
     } 
     else {
       this.requestSearch({query:this.query, facets:this.searchAppliedFacets, options:this.solrSettings})
