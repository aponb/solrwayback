body {
  background-color:white;
  background-size:cover;
}

.contentContainer {
  max-width:100vw;
  margin:auto;
}

.contentContainer h1 {
  text-align: center;
  text-transform:uppercase;
  font-size:200%;
  color:var(--main-text-color);
  padding-top:60px;
}

.contentContainer h1 span {
font-weight: bold;
color:var(--secondary-text-color);
//border-bottom: 2px solid var(--secondary-highlight-color);
}

.searchBoxContainer {
  width:60%;
  margin:0px 20% 0px 20%;
  padding:15px;
}

.searchForm {
  margin-top:20px;
  margin-bottom:20px;
  width:680px;
  margin-left: calc(50% - 300px);
  margin-right: calc(50% - 300px);
}

.searchForm #query {
  border-radius:0px;
  border:1px solid var(--seethrough-black);
  box-sizing: border-box;
  width:600px;
  padding-left:15px;
  font-size: 120%;
  color:var(--main-highlight-color);
  height:50px;
  box-shadow: inset 0 0 7px var(--seethrough-black);
  padding-right:85px;
  display: inline-block; 
  text-overflow: ellipsis; 
  white-space: nowrap; 
  overflow: hidden;
  transition: all 0.3s linear 0.3s;
}

.urlSearchActivated {
  transition: all 0.3s linear 0s !important;
  padding-left: 55px !important;
}

.searchForm .buttonExplanation {
  cursor:default;
  color:rgba(30,30,30,0.5)
}

.searchForm #querySubmit {
  box-sizing: border-box;
  width:60px;
  float:right;
  cursor:pointer;
  height:50px;
  position: relative;
  background-color:var(--main-highlight-color);
  box-shadow: inset 0 0 7px var(--seethrough-black);
  right:80px;
  border-radius:0% 0 0% 0;
  border:1px solid transparent;
  //border-color:var(--seethrough-black) var(--seethrough-black) var(--seethrough-black) transparent;
}

.searchForm #querySubmit:before {
  content:'';
  display:block;
  width:20px;
  height:20px;
  transform:rotateZ(45deg);
  background-color:var(--main-highlight-color);
  position: absolute;
  top:15px;
  left:-10px;
}

.searchForm #magnifyingGlass {
  position: relative;
  left:7px;
}

.searchForm #magnifyingGlass:before {
  content: '';
	display: block;
	width: 15px;
	height: 15px;
	top: 2px;
	left: 3px;
	position: relative;
	border: 2px solid white;
  border-radius: 180%;
}

.searchForm #magnifyingGlass:after {
  content: '';
	display: block;
	width: 2px;
	height: 15px;
	background-color: white;
	top: -4px;
	left: 23px;
	transform: rotateZ(-45deg);
	position: relative;
}

.searchForm #clearSubmit {
  width:60px;
  height:50px;
  background-color:white;
  box-shadow: inset 0 0 7px var(--seethrough-black);
  border-radius:0% 0 0% 0;
  border:2px solid var(--main-highlight-color);
  float:right;
  position: relative;
  top:-50px;
  cursor:pointer;
}
.searchForm #clearSubmit:before {
  content:"";
  display:block;
  width:3px;
  height:30px;
  position: absolute;
  background-color:var(--main-highlight-color);
  transform:rotateZ(45deg);
  top:8px;
  left:27px;
}

.searchForm #clearSubmit:after {
  content:"";
  display:block;
  width:3px;
  height:30px;
  position: absolute;
  background-color:var(--main-highlight-color);
  transform:rotateZ(-45deg);
  top:8px;
  left:27px;
}


.searchForm #querySubmit:focus, .searchForm #query:focus, .searchForm #clearSubmit:focus {
  outline:1px solid var(--seethrough-black);
  border-radius:0;
}

.searchForm input[type="checkbox"] {
  position: relative;
  top: 3px;
  height: 15px;
	width: 15px;
}

.searchForm label {
  cursor:pointer;
}

.searchForm .sortOptions {
  margin-top:10px;
  width: calc(100% - 80px);
  padding-bottom:15px;
  border-bottom: 1px solid var(--secondary-highlight-color);
  text-transform: uppercase;
	font-size: 80%;
}

.searchForm .tools {
  margin-top: 17px;
	width: calc(100% - 80px);
	padding-bottom: 10px;
	text-transform: uppercase;
	margin-bottom: 10px;
	display: flex;
	cursor: pointer;
	justify-content: space-between;
	font-size: 80%;
}

.searchForm .tools span {
  display:inline-block;
  color: var(--main-highlight-color);
  border-bottom:1px solid var(--secondary-highlight-color);
}

.searchForm .sortOptions .marginRight {
  margin-right:15px;
}

.searchForm .sortOptions div {
  display: inline-block;
  color: var(--main-highlight-color);
}

.searchForm .sortOptions label {
  user-select: none;
}

.searchForm #groupedSearch {
  margin-left: 0px;
}

.searchForm .sortOptions .floatRight {
  float:right;
}

.searchForm .orgQuery {
  font-size: 75%;
	text-transform: uppercase;
	margin-top: -20px;
  color: rgba(30,30,30,0.3);
  position: absolute;
}

.searchForm .orgQuery .preQuery {
  text-transform: none;
  color: rgba(0,46,112,0.5);

}

.fileUploader {
  margin:20px 0 20px 0;
}

<<<<<<< HEAD
.urlSearchHelper {
  color: rgba(130,130,130,0.6);
	position: absolute;
  left: calc(50vw - 300px + 24px);
  margin-top: 16px;
  user-select: none;
}

.urlNotTrue {
  color:red !important;
}

.urlSearchHelper {
  color: rgba(130,130,130,0.6);
	position: absolute;
  left: calc(50vw - 300px + 24px);
  margin-top: 16px;
  user-select: none;
}

.url-search-helper-enter-active, .url-search-helper-leave-active {
  transition: opacity 0.3s linear 0.3s;
}
.url-search-helper-enter, .url-search-helper-leave-to
/* .slide-fade-leave-active below version 2.1.8 */ {
  transition: opacity 0.3s linear 0s;
  opacity: 0;
=======
.topTopArrow {
  -webkit-box-shadow: 0px 5px 10px 1px rgba(0, 0, 0, 0.2);
  box-shadow: 0px 5px 10px 1px rgba(0, 0, 0, 0.2);
  cursor: pointer;
  width: 40px;
  height: 40px;
  background-color: white;
  position: fixed;
  bottom: 20px;
  border: 2px solid var(--secondary-highlight-color);
  color: var(--main-highlight-color);
  right: calc(20vw - 55px);
  line-height: 30px;
  text-align: center;
  font-size: 200%;
>>>>>>> 15d71d20
}<|MERGE_RESOLUTION|>--- conflicted
+++ resolved
@@ -239,7 +239,6 @@
   margin:20px 0 20px 0;
 }
 
-<<<<<<< HEAD
 .urlSearchHelper {
   color: rgba(130,130,130,0.6);
 	position: absolute;
@@ -263,11 +262,13 @@
 .url-search-helper-enter-active, .url-search-helper-leave-active {
   transition: opacity 0.3s linear 0.3s;
 }
+
 .url-search-helper-enter, .url-search-helper-leave-to
 /* .slide-fade-leave-active below version 2.1.8 */ {
   transition: opacity 0.3s linear 0s;
   opacity: 0;
-=======
+}
+
 .topTopArrow {
   -webkit-box-shadow: 0px 5px 10px 1px rgba(0, 0, 0, 0.2);
   box-shadow: 0px 5px 10px 1px rgba(0, 0, 0, 0.2);
@@ -283,5 +284,4 @@
   line-height: 30px;
   text-align: center;
   font-size: 200%;
->>>>>>> 15d71d20
 }