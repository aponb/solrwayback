--- conflicted
+++ resolved
@@ -122,9 +122,4 @@
 
 .checkmarkIcon {
   background: url(../assets/icons/Icons8_flat_checkmark.svg) no-repeat 0px 0px;
-
-<<<<<<< HEAD
 }
-=======
-}
->>>>>>> 75427434
