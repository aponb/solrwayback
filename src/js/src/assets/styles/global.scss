--- conflicted
+++ resolved
@@ -204,16 +204,12 @@
   cursor: pointer;
  } 
 
-<<<<<<< HEAD
-.previewImg .spinner, .facetContainer .spinner, .imgContainer .spinner, .domainContentContainer .spinner {
-=======
  .searchVisualizationContainer .spinner {
   margin: auto !important;
 	margin-top: 75px !important;
  }
 
- .previewImg .spinner, .searchVisualizationContainer .spinner, .imgContainer .spinner, .facetContainer .spinner {
->>>>>>> caa9a4f0
+ .previewImg .spinner, .searchVisualizationContainer .spinner, .imgContainer .spinner, .facetContainer .spinner, .domainContentContainer .spinner {
   width: 40px;
   height: 40px;
   padding:15px;
