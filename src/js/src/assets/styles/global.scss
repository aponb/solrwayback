/* Reset */
html,
body,
div,
span,
applet,
object,
iframe,
h1,
h2,
h3,
h4,
h5,
h6,
p,
blockquote,
pre,
a,
abbr,
acronym,
address,
big,
cite,
code,
del,
dfn,
em,
img,
ins,
kbd,
q,
s,
samp,
small,
strike,
strong,
sub,
sup,
tt,
var,
b,
u,
i,
center,
dl,
dt,
dd,
ol,
ul,
li,
fieldset,
form,
label,
legend,
table,
caption,
tbody,
tfoot,
thead,
tr,
th,
td,
article,
aside,
canvas,
details,
embed,
figure,
figcaption,
footer,
header,
hgroup,
menu,
nav,
output,
ruby,
section,
summary,
time,
mark,
audio,
video {
  margin: 0;
  padding: 0;
  border: 0;
  font-size: 100%;
  font: inherit;
  vertical-align: baseline;
}

body {
  font-family: Trebuchet MS,Ubuntu;
}

h2 {
  font-weight: bold;
  color:var(--main-highlight-color);
  font-size:120%;
  text-transform: uppercase;
}

.inline {
  display:inline-block;
}

.margin-right-10 {
  margin-right:10px;
}

button:focus {
  outline:1px solid var(--seethrough-black);
  border-radius:0;
}

.highlightText {
  font-weight: bold;
  color:var(--main-highlight-color);
}

.highlightTextBold {
  font-weight: bold;
  color:var(--main-highlight-color);
  border-bottom: 2px solid var(--secondary-highlight-color);
}

.downplayText {
  font-weight: bold;
  color:var(--seethrough-black);
}

.fullWidth {
  width:100%;
}

// Global notifications
.notifications{
  position: fixed;
  left: 0;
  top: 0;
  width:100%;
  z-index:100000;
}

.notification {
  width: 40%;
  padding:1rem;
  margin: auto;
  padding-top: 20px;
  text-align: center;
  -webkit-box-shadow: 0px 9px 30px -6px rgba(0,0,0,0.75);
  -moz-box-shadow: 0px 9px 30px -6px rgba(0,0,0,0.75);
  box-shadow: 0px 9px 30px -6px rgba(0,0,0,0.75);
  margin:5px auto 15px auto;
}

.notification.collapsed {
  transition: max-height 0.2s linear 0s;
  max-height:25px;
  overflow:hidden;
}

.notification.collapsed:hover {
  transition: max-height 0.3s linear 0s;
  height:auto;
  max-height:300px;
}

.notification h2 {
  color:white;
}

.notification hr {
  width: 10%;
  border:0px solid transparent;
  border-bottom:1px solid var(--secondary-highlight-color);
  margin-top:20px;
  margin-bottom:20px
}

.notification.error {
background-color:var(--main-highlight-color);  
color:white;
}

.notification.success {
  background-color:var(--main-highlight-color);
  color:var(--main-highlight-color); 
  }

.notification.info {
  background-color:var(--secondary-highlight-color);
  color:var(--main-highlight-color);
  }

 .notificationCloseBtn {
  background: transparent;
  color:white;
  border: none;
  float: right;
  position: relative;
  font-size: 125%;
  top: -20px;
  left: 20px;
  cursor: pointer;
 } 

<<<<<<< HEAD
 .previewImg .spinner, .facetContainer .spinner {
=======
 .previewImg .spinner, .imgContainer .spinner {
>>>>>>> 75427434
  width: 40px;
  height: 40px;
  padding:15px;
  margin:100px 0 0 200px;
  background-color: var(--main-highlight-color);
-webkit-animation: sk-rotateplane 1.2s infinite ease-in-out;
  animation: sk-rotateplane 1.2s infinite ease-in-out;
}

<<<<<<< HEAD
.facetContainer .spinner {
  position: relative;
  top:150px;
  margin:auto;
=======
.imgContainer .spinner {
	position: relative;
	margin-left: auto;
	margin-right: auto;
	top: 30%;
	transform: translateY(-50%);
>>>>>>> 75427434
}

@-webkit-keyframes sk-rotateplane {
  0% { -webkit-transform: perspective(120px) }
  50% { -webkit-transform: perspective(120px) rotateY(180deg) }
  100% { -webkit-transform: perspective(120px) rotateY(180deg)  rotateX(180deg) }
}

@keyframes sk-rotateplane {
  0% { 
    transform: perspective(120px) rotateX(0deg) rotateY(0deg);
    -webkit-transform: perspective(120px) rotateX(0deg) rotateY(0deg) 
  } 50% { 
    transform: perspective(120px) rotateX(-180.1deg) rotateY(0deg);
    -webkit-transform: perspective(120px) rotateX(-180.1deg) rotateY(0deg) 
  } 100% { 
    transform: perspective(120px) rotateX(-180deg) rotateY(-179.9deg);
    -webkit-transform: perspective(120px) rotateX(-180deg) rotateY(-179.9deg);
  }
}
<<<<<<< HEAD


=======
>>>>>>> 75427434

<|MERGE_RESOLUTION|>--- conflicted
+++ resolved
@@ -204,11 +204,7 @@
   cursor: pointer;
  } 
 
-<<<<<<< HEAD
- .previewImg .spinner, .facetContainer .spinner {
-=======
- .previewImg .spinner, .imgContainer .spinner {
->>>>>>> 75427434
+.previewImg .spinner, .facetContainer .spinner, .imgContainer .spinner {
   width: 40px;
   height: 40px;
   padding:15px;
@@ -218,19 +214,18 @@
   animation: sk-rotateplane 1.2s infinite ease-in-out;
 }
 
-<<<<<<< HEAD
 .facetContainer .spinner {
   position: relative;
   top:150px;
   margin:auto;
-=======
+}
+
 .imgContainer .spinner {
 	position: relative;
 	margin-left: auto;
 	margin-right: auto;
 	top: 30%;
 	transform: translateY(-50%);
->>>>>>> 75427434
 }
 
 @-webkit-keyframes sk-rotateplane {
@@ -250,10 +245,4 @@
     transform: perspective(120px) rotateX(-180deg) rotateY(-179.9deg);
     -webkit-transform: perspective(120px) rotateX(-180deg) rotateY(-179.9deg);
   }
-}
-<<<<<<< HEAD
-
-
-=======
->>>>>>> 75427434
-
+}