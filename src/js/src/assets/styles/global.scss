--- conflicted
+++ resolved
@@ -204,16 +204,12 @@
   cursor: pointer;
  } 
 
-<<<<<<< HEAD
  .searchVisualizationContainer .spinner {
   margin: auto !important;
 	margin-top: 75px !important;
  }
 
- .previewImg .spinner, .searchVisualizationContainer .spinner, .imgContainer .spinner {
-=======
-.previewImg .spinner, .facetContainer .spinner, .imgContainer .spinner {
->>>>>>> 70d62a91
+ .previewImg .spinner, .searchVisualizationContainer .spinner, .imgContainer .spinner, .facetContainer .spinner {
   width: 40px;
   height: 40px;
   padding:15px;
