--- conflicted
+++ resolved
@@ -204,16 +204,12 @@
   cursor: pointer;
  } 
 
-<<<<<<< HEAD
  .searchVisualizationContainer .spinner {
   margin: auto !important;
 	margin-top: 75px !important;
  }
 
- .previewImg .spinner, .searchVisualizationContainer .spinner {
-=======
- .previewImg .spinner, .imgContainer .spinner {
->>>>>>> 75427434
+ .previewImg .spinner, .searchVisualizationContainer .spinner, .imgContainer .spinner {
   width: 40px;
   height: 40px;
   padding:15px;
@@ -223,8 +219,6 @@
   animation: sk-rotateplane 1.2s infinite ease-in-out;
 }
 
-<<<<<<< HEAD
-=======
 .imgContainer .spinner {
 	position: relative;
 	margin-left: auto;
@@ -233,7 +227,6 @@
 	transform: translateY(-50%);
 }
 
->>>>>>> 75427434
 @-webkit-keyframes sk-rotateplane {
   0% { -webkit-transform: perspective(120px) }
   50% { -webkit-transform: perspective(120px) rotateY(180deg) }
@@ -252,8 +245,4 @@
     -webkit-transform: perspective(120px) rotateX(-180deg) rotateY(-179.9deg);
   }
 }
-<<<<<<< HEAD
-
-=======
->>>>>>> 75427434
-
+
