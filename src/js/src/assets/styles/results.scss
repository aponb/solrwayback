--- conflicted
+++ resolved
@@ -839,11 +839,7 @@
 }
 
 
-<<<<<<< HEAD
-.csvExportOptions .closeButton, .modalContainer .closeButton {
-=======
-.csvExportOptions .closeButton, .toolboxContainer .toolboxCloseButton {
->>>>>>> 75427434
+.csvExportOptions .closeButton, .modalContainer .closeButton, .toolboxContainer .toolboxCloseButton {
   position: fixed;
 	right: 15px;
   top: 15px;
@@ -859,7 +855,6 @@
 	font-size: 100%;
 }
 
-<<<<<<< HEAD
 .modalContainer .closeButton {
   right:5px !important;
   top:5px !important;
@@ -889,14 +884,12 @@
   color:var(--main-highlight-color);
 }
 
-=======
 .toolboxCloseButton {
   z-index:1;
   right:5px !important;
   top:5px !important;
 }
 
->>>>>>> 75427434
 .loadingScreen {
   position: fixed;
   z-index:10000;
