--- conflicted
+++ resolved
@@ -16,7 +16,6 @@
         target: 'http://localhost:8080/solrwayback/services/frontend/properties/solrwaybackweb',
         pathRewrite: { '^/services/frontend/properties/solrwaybackweb/': '' },
         changeOrigin: true
-<<<<<<< HEAD
       },
     '^/services/downloadRaw/': {
         target: 'http://localhost:8080/solrwayback/services/downloadRaw/',
@@ -28,15 +27,11 @@
         pathRewrite: { '^services/viewForward/': '' },
         changeOrigin: true
       },
-=======
-        },
-       
     '^/services/frontend/upload/gethash/': {
           target: 'http://localhost:8080/solrwayback/services/frontend/upload/gethash',
           pathRewrite: { '^/services/frontend/upload/gethash/': '' },
           changeOrigin: true
-          },
->>>>>>> 68040875
+      },
     }
   },
 publicPath: process.env.NODE_ENV === 'production'
