process.env.VUE_APP_VERSION = process.env.NODE_ENV === 'production' ? require('./package.json').version : 'DEVELOPMENT BUILD'
module.exports = {
  devServer: {
    proxy: {
    '^/services/frontend/solr/': {
        target: 'http://localhost:8080/solrwayback/services/frontend/solr/',
        pathRewrite: { '^/services/frontend/solr/': '' },
        changeOrigin: true
      },
    '^/services/frontend/images/': {
        target: 'http://localhost:8080/solrwayback/services/frontend/images/',
        pathRewrite: { '^/services/frontend/images/': '' },
        changeOrigin: true
      },
    '^/services/frontend/images/htmlpage/': {
        target: 'http://localhost:8080/solrwayback/services/frontend/images/htmlpage/',
        pathRewrite: { '^/services/frontend/images/htmlpage/': '' },
        changeOrigin: true
      },
    '^/services/frontend/properties/solrwaybackweb/': {
        target: 'http://localhost:8080/solrwayback/services/frontend/properties/solrwaybackweb',
        pathRewrite: { '^/services/frontend/properties/solrwaybackweb/': '' },
        changeOrigin: true
      },
    '^/services/downloadRaw/': {
        target: 'http://localhost:8080/solrwayback/services/downloadRaw/',
        pathRewrite: { '^/services/downloadRaw/': '' },
        changeOrigin: true
      },
    '^/services/viewForward/': {
        target: 'http://localhost:8080/solrwayback/services/viewForward/',
        pathRewrite: { '^services/viewForward/': '' },
        changeOrigin: true
      },
    '^/services/frontend/upload/gethash/': {
        target: 'http://localhost:8080/solrwayback/services/frontend/upload/gethash',
        pathRewrite: { '^/services/frontend/upload/gethash/': '' },
        changeOrigin: true
      },
    '^/services/frontend/util/normalizeurl/': {
        target: 'http://localhost:8080/solrwayback/services/frontend/util/normalizeurl/',
        pathRewrite: { '^/services/frontend/util/normalizeurl/': '' },
        changeOrigin: true
      },
    '^/services/export/warc/': {
        target: 'http://localhost:8080/solrwayback/services/export/warc',
        pathRewrite: { '^/services/export/warc/': '' },
        changeOrigin: true
      },
    '^/services/export/warcExpanded/': {
        target: 'http://localhost:8080/solrwayback/services/export/warcExpanded',
        pathRewrite: { '^/services/export/warcExpanded/': '' },
        changeOrigin: true
      },
    '^/services/export/csv/': {
        target: 'http://localhost:8080/solrwayback/services/export/csv',
        pathRewrite: { '^/services/export/csv/': '' },
        changeOrigin: true
      },
   '^/services/frontend/harvestDates/': {
        target: 'http://localhost:8080/solrwayback/services/frontend/harvestDates/',
        pathRewrite: { '^/services/frontend/harvestDates/': '' },
        changeOrigin: true
      },
    '^/services/frontend/help/about/': {
        target: 'http://localhost:8080/solrwayback/services/frontend/help/about/',
        pathRewrite: { '^/services/frontend/help/about/': '' },
        changeOrigin: true
      },
    '^/services/timestampsforpage/': {
      target: 'http://localhost:8080/solrwayback/services/timestampsforpage/',
      pathRewrite: { '^/services/timestampsforpage/': '' },
      changeOrigin: true
      },
    '^/services/frontend/image/pagepreview/': {
        target: 'http://localhost:8080/solrwayback/services/frontend/image/pagepreview/',
        pathRewrite: { '^/services/frontend/image/pagepreview/': '' },
        changeOrigin: true
      },
    '^/services/frontend/help/search/': {
        target: 'http://localhost:8080/solrwayback/services/frontend/help/search/',
        pathRewrite: { '^/services/frontend/help/search/': '' },
        changeOrigin: true
      },
      '^/services/frontend/wordcloud/': {
        target: 'http://localhost:8080/solrwayback/services/frontend/wordcloud/',
        pathRewrite: { '^/services/frontend/wordcloud/': '' },
        changeOrigin: true
<<<<<<< HEAD
      },
    '^/services/statistics/domain/': {
        target: 'http://localhost:8080/solrwayback/services/statistics/domain/',
        pathRewrite: { '^/services/statistics/domain/': '' },
        changeOrigin: true
      },
    }
  },
  publicPath: process.env.NODE_ENV === 'production'
  ? '/solrwayback/'
  : '/',
  assetsDir: 'static',
=======
      }
  }
},
publicPath: process.env.NODE_ENV === 'production'
? '/solrwayback/'
: '/',
assetsDir: 'static',

indexPath: 'solrwayback_index_page.html' 
>>>>>>> 70d62a91

}<|MERGE_RESOLUTION|>--- conflicted
+++ resolved
@@ -86,9 +86,8 @@
         target: 'http://localhost:8080/solrwayback/services/frontend/wordcloud/',
         pathRewrite: { '^/services/frontend/wordcloud/': '' },
         changeOrigin: true
-<<<<<<< HEAD
       },
-    '^/services/statistics/domain/': {
+      '^/services/statistics/domain/': {
         target: 'http://localhost:8080/solrwayback/services/statistics/domain/',
         pathRewrite: { '^/services/statistics/domain/': '' },
         changeOrigin: true
@@ -99,16 +98,5 @@
   ? '/solrwayback/'
   : '/',
   assetsDir: 'static',
-=======
-      }
-  }
-},
-publicPath: process.env.NODE_ENV === 'production'
-? '/solrwayback/'
-: '/',
-assetsDir: 'static',
-
-indexPath: 'solrwayback_index_page.html' 
->>>>>>> 70d62a91
-
+  indexPath: 'solrwayback_index_page.html' 
 }