process.env.VUE_APP_VERSION = process.env.NODE_ENV === 'production' ? require('./package.json').version : 'DEVELOPMENT BUILD'
module.exports = {
  devServer: {
    proxy: {
    '^/services/frontend/solr/': {
        target: 'http://localhost:8080/solrwayback/services/frontend/solr/',
        pathRewrite: { '^/services/frontend/solr/': '' },
        changeOrigin: true
      },
    '^/services/frontend/images/': {
        target: 'http://localhost:8080/solrwayback/services/frontend/images/',
        pathRewrite: { '^/services/frontend/images/': '' },
        changeOrigin: true
      },
    '^/services/frontend/images/htmlpage/': {
        target: 'http://localhost:8080/solrwayback/services/frontend/images/htmlpage/',
        pathRewrite: { '^/services/frontend/images/htmlpage/': '' },
        changeOrigin: true
      },
    '^/services/frontend/properties/solrwaybackweb/': {
        target: 'http://localhost:8080/solrwayback/services/frontend/properties/solrwaybackweb',
        pathRewrite: { '^/services/frontend/properties/solrwaybackweb/': '' },
        changeOrigin: true
      },
    '^/services/downloadRaw/': {
        target: 'http://localhost:8080/solrwayback/services/downloadRaw/',
        pathRewrite: { '^/services/downloadRaw/': '' },
        changeOrigin: true
      },
    '^/services/viewForward/': {
        target: 'http://localhost:8080/solrwayback/services/viewForward/',
        pathRewrite: { '^services/viewForward/': '' },
        changeOrigin: true
      },
    '^/services/frontend/upload/gethash/': {
        target: 'http://localhost:8080/solrwayback/services/frontend/upload/gethash',
        pathRewrite: { '^/services/frontend/upload/gethash/': '' },
        changeOrigin: true
      },
    '^/services/frontend/util/normalizeurl/': {
        target: 'http://localhost:8080/solrwayback/services/frontend/util/normalizeurl/',
        pathRewrite: { '^/services/frontend/util/normalizeurl/': '' },
        changeOrigin: true
      },
    '^/services/export/warc/': {
        target: 'http://localhost:8080/solrwayback/services/export/warc',
        pathRewrite: { '^/services/export/warc/': '' },
        changeOrigin: true
      },
    '^/services/export/warcExpanded/': {
        target: 'http://localhost:8080/solrwayback/services/export/warcExpanded',
        pathRewrite: { '^/services/export/warcExpanded/': '' },
        changeOrigin: true
      },
    '^/services/export/csv/': {
        target: 'http://localhost:8080/solrwayback/services/export/csv',
        pathRewrite: { '^/services/export/csv/': '' },
        changeOrigin: true
      },
   '^/services/frontend/harvestDates/': {
        target: 'http://localhost:8080/solrwayback/services/frontend/harvestDates/',
        pathRewrite: { '^/services/frontend/harvestDates/': '' },
        changeOrigin: true
      },
    '^/services/frontend/help/about/': {
        target: 'http://localhost:8080/solrwayback/services/frontend/help/about/',
        pathRewrite: { '^/services/frontend/help/about/': '' },
        changeOrigin: true
      },
    '^/services/timestampsforpage/': {
      target: 'http://localhost:8080/solrwayback/services/timestampsforpage/',
      pathRewrite: { '^/services/timestampsforpage/': '' },
      changeOrigin: true
      },
    '^/services/frontend/image/pagepreview/': {
        target: 'http://localhost:8080/solrwayback/services/frontend/image/pagepreview/',
        pathRewrite: { '^/services/frontend/image/pagepreview/': '' },
        changeOrigin: true
      },
<<<<<<< HEAD
    '^/services/frontend/help/search/': {
        target: 'http://localhost:8080/solrwayback/services/frontend/help/search/',
        pathRewrite: { '^/services/frontend/help/search/': '' },
        changeOrigin: true
      },
  }
},
publicPath: process.env.NODE_ENV === 'production'
? '/solrwayback/'
: '/',
assetsDir: 'static',

indexPath: 'solrwayback_index_page.html' 
=======
    '^/services/frontend/wordcloud/': {
        target: 'http://localhost:8080/solrwayback/services/frontend/wordcloud/',
        pathRewrite: { '^/services/frontend/wordcloud/': '' },
        changeOrigin: true
      },
    }
  },
  publicPath: process.env.NODE_ENV === 'production'
  ? '/solrwayback/'
  : '/',
  assetsDir: 'static',
>>>>>>> 75427434

  indexPath: 'solrwayback_index_page.html' 
}<|MERGE_RESOLUTION|>--- conflicted
+++ resolved
@@ -77,10 +77,14 @@
         pathRewrite: { '^/services/frontend/image/pagepreview/': '' },
         changeOrigin: true
       },
-<<<<<<< HEAD
     '^/services/frontend/help/search/': {
         target: 'http://localhost:8080/solrwayback/services/frontend/help/search/',
         pathRewrite: { '^/services/frontend/help/search/': '' },
+        changeOrigin: true
+      },
+      '^/services/frontend/wordcloud/': {
+        target: 'http://localhost:8080/solrwayback/services/frontend/wordcloud/',
+        pathRewrite: { '^/services/frontend/wordcloud/': '' },
         changeOrigin: true
       },
   }
@@ -91,19 +95,5 @@
 assetsDir: 'static',
 
 indexPath: 'solrwayback_index_page.html' 
-=======
-    '^/services/frontend/wordcloud/': {
-        target: 'http://localhost:8080/solrwayback/services/frontend/wordcloud/',
-        pathRewrite: { '^/services/frontend/wordcloud/': '' },
-        changeOrigin: true
-      },
-    }
-  },
-  publicPath: process.env.NODE_ENV === 'production'
-  ? '/solrwayback/'
-  : '/',
-  assetsDir: 'static',
->>>>>>> 75427434
 
-  indexPath: 'solrwayback_index_page.html' 
 }