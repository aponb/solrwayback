--- conflicted
+++ resolved
@@ -72,34 +72,22 @@
       pathRewrite: { '^/services/timestampsforpage/': '' },
       changeOrigin: true
       },
-<<<<<<< HEAD
-      
-=======
->>>>>>> 6d16855b
     '^/services/frontend/image/pagepreview/': {
         target: 'http://localhost:8080/solrwayback/services/frontend/image/pagepreview/',
         pathRewrite: { '^/services/frontend/image/pagepreview/': '' },
         changeOrigin: true
       },
-<<<<<<< HEAD
     '^/services/frontend/wordcloud/': {
         target: 'http://localhost:8080/solrwayback/services/frontend/wordcloud/',
         pathRewrite: { '^/services/frontend/wordcloud/': '' },
         changeOrigin: true
       },
-}
+    }
+  },
+  publicPath: process.env.NODE_ENV === 'production'
+  ? '/solrwayback/'
+  : '/',
+  assetsDir: 'static',
 
-    
-  },
-=======
-  }
-},
->>>>>>> 6d16855b
-publicPath: process.env.NODE_ENV === 'production'
-? '/solrwayback/'
-: '/',
-assetsDir: 'static',
-
-indexPath: 'solrwayback_index_page.html' 
-
+  indexPath: 'solrwayback_index_page.html' 
 }