--- conflicted
+++ resolved
@@ -82,7 +82,6 @@
         pathRewrite: { '^/services/frontend/help/search/': '' },
         changeOrigin: true
       },
-<<<<<<< HEAD
     '^/services/frontend/graph/domain_result/': {
         target: 'http://localhost:8080/solrwayback/services/frontend/graph/domain_result/',
         pathRewrite: { '^/services/frontend/graph/domain_result/': '' },
@@ -93,25 +92,18 @@
         pathRewrite: { '^/services/frontend/wordcloud/': '' },
         changeOrigin: true
       },
-=======
-      '^/services/frontend/wordcloud/': {
+    '^/services/frontend/wordcloud/': {
         target: 'http://localhost:8080/solrwayback/services/frontend/wordcloud/',
         pathRewrite: { '^/services/frontend/wordcloud/': '' },
         changeOrigin: true
       }
->>>>>>> 70d62a91
   }
 },
 publicPath: process.env.NODE_ENV === 'production'
 ? '/solrwayback/'
 : '/',
 assetsDir: 'static',
-<<<<<<< HEAD
-
-indexPath: 'solrwayback_index_page.html' 
-=======
 
 indexPath: 'solrwayback_index_page.html' 
 
->>>>>>> 70d62a91
 }