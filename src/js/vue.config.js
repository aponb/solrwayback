process.env.VUE_APP_VERSION = process.env.NODE_ENV === 'production' ? require('./package.json').version : 'DEVELOPMENT BUILD'
module.exports = {
  devServer: {
    proxy: {
    '^/services/frontend/solr/': {
      target: 'http://localhost:8080/solrwayback/services/frontend/solr/',
      pathRewrite: { '^/services/frontend/solr/': '' },
      changeOrigin: true
      },
    '^/services/frontend/images/': {
        target: 'http://localhost:8080/solrwayback/services/frontend/images/',
        pathRewrite: { '^/services/frontend/images/': '' },
        changeOrigin: true
      },
    '^/services/frontend/images/htmlpage/': {
      target: 'http://localhost:8080/solrwayback/services/frontend/images/htmlpage/',
      pathRewrite: { '^/services/frontend/images/htmlpage/': '' },
      changeOrigin: true
      },
<<<<<<< HEAD
    '^/services/viewForward/': {
        target: 'http://localhost:8080/solrwayback/services/viewForward/',
        pathRewrite: { '^services/viewForward/': '' },
        changeOrigin: true
        },
=======
>>>>>>> fd9891a5
    '^/services/frontend/properties/solrwaybackweb/': {
        target: 'http://localhost:8080/solrwayback/services/frontend/properties/solrwaybackweb',
        pathRewrite: { '^/services/frontend/properties/solrwaybackweb/': '' },
        changeOrigin: true
      },
    '^/services/downloadRaw/': {
        target: 'http://localhost:8080/solrwayback/services/downloadRaw/',
        pathRewrite: { '^/services/downloadRaw/': '' },
        changeOrigin: true
      },
    '^/services/viewForward/': {
        target: 'http://localhost:8080/solrwayback/services/viewForward/',
        pathRewrite: { '^services/viewForward/': '' },
        changeOrigin: true
      },
    '^/services/frontend/upload/gethash/': {
          target: 'http://localhost:8080/solrwayback/services/frontend/upload/gethash',
          pathRewrite: { '^/services/frontend/upload/gethash/': '' },
          changeOrigin: true
      },
    }
  },
publicPath: process.env.NODE_ENV === 'production'
? '/solrwayback/'
: '/',
assetsDir: 'static',

indexPath: 'solrwayback_index_page.html' 

}<|MERGE_RESOLUTION|>--- conflicted
+++ resolved
@@ -17,14 +17,6 @@
       pathRewrite: { '^/services/frontend/images/htmlpage/': '' },
       changeOrigin: true
       },
-<<<<<<< HEAD
-    '^/services/viewForward/': {
-        target: 'http://localhost:8080/solrwayback/services/viewForward/',
-        pathRewrite: { '^services/viewForward/': '' },
-        changeOrigin: true
-        },
-=======
->>>>>>> fd9891a5
     '^/services/frontend/properties/solrwaybackweb/': {
         target: 'http://localhost:8080/solrwayback/services/frontend/properties/solrwaybackweb',
         pathRewrite: { '^/services/frontend/properties/solrwaybackweb/': '' },
