--- conflicted
+++ resolved
@@ -102,7 +102,6 @@
         pathRewrite: { '^/services/statistics/domain/': '' },
         changeOrigin: true
       },
-<<<<<<< HEAD
 
       '^/services/frontend/smurf/text/': {
         target: 'http://localhost:8080/solrwayback/services/frontend/smurf/text/',
@@ -110,13 +109,12 @@
         changeOrigin: true
       },
       
-=======
       '^/services/frontend/images/search/location/': {
         target: 'http://localhost:8080/solrwayback//services/frontend/images/search/location/',
         pathRewrite: { '^/services/frontend/images/search/location/': '' },
         changeOrigin: true
       },
->>>>>>> 32f92319
+      
       '^/services/generatepwid/': {
         target: 'http://localhost:8080/solrwayback/services/generatepwid/',
         pathRewrite: { '^/services/generatepwid/': '' },
