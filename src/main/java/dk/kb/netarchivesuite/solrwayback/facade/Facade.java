package dk.kb.netarchivesuite.solrwayback.facade;


import java.awt.image.BufferedImage;
import java.io.BufferedReader;
import java.io.File;
import java.io.IOException;
import java.io.InputStream;
import java.io.InputStreamReader;
import java.net.IDN;
import java.net.URI;
import java.net.URISyntaxException;
import java.net.URL;
import java.util.*;
import java.util.concurrent.TimeUnit;

import javax.imageio.ImageIO;

import javax.ws.rs.core.MediaType;
import javax.ws.rs.core.MultivaluedMap;
import javax.ws.rs.core.UriBuilder;

import dk.kb.netarchivesuite.solrwayback.parsers.*;
import dk.kb.netarchivesuite.solrwayback.properties.PropertiesLoader;
import dk.kb.netarchivesuite.solrwayback.properties.PropertiesLoaderWeb;
import dk.kb.netarchivesuite.solrwayback.service.dto.*;
import dk.kb.netarchivesuite.solrwayback.service.dto.graph.D3Graph;
import dk.kb.netarchivesuite.solrwayback.service.dto.graph.Link;
import dk.kb.netarchivesuite.solrwayback.service.dto.graph.Node;
import dk.kb.netarchivesuite.solrwayback.service.dto.smurf.SmurfYearBuckets;
import dk.kb.netarchivesuite.solrwayback.service.dto.statistics.DomainYearStatistics;
import dk.kb.netarchivesuite.solrwayback.service.exception.InvalidArgumentServiceException;
import dk.kb.netarchivesuite.solrwayback.service.exception.NotFoundServiceException;
import dk.kb.netarchivesuite.solrwayback.smurf.NetarchiveYearCountCache;
import dk.kb.netarchivesuite.solrwayback.smurf.SmurfUtil;

import dk.kb.netarchivesuite.solrwayback.solr.*;
import org.slf4j.Logger;
import org.slf4j.LoggerFactory;

import com.google.common.base.CharMatcher;
import com.sun.jersey.api.client.Client;
import com.sun.jersey.api.client.ClientResponse;
import com.sun.jersey.api.client.WebResource;
import com.sun.jersey.api.client.WebResource.Builder;
import com.sun.jersey.api.client.config.ClientConfig;
import com.sun.jersey.api.client.config.DefaultClientConfig;
import com.sun.jersey.core.util.MultivaluedMapImpl;

import dk.kb.netarchivesuite.solrwayback.concurrency.ImageSearchExecutor;
import dk.kb.netarchivesuite.solrwayback.export.StreamingSolrExportBufferedInputStream;
import dk.kb.netarchivesuite.solrwayback.export.StreamingSolrWarcExportBufferedInputStream;

public class Facade {
    private static final Logger log = LoggerFactory.getLogger(Facade.class);
        
    
    public static SearchResult search(String searchText, String filterQuery) throws Exception {
        SearchResult result = NetarchiveSolrClient.getInstance().search(searchText, filterQuery);
        return result;
    }
    
    public static String solrSearch(String query, String filterQuery,boolean grouping, boolean revisits, int start) throws Exception {
      return proxySolr(query, filterQuery , grouping, revisits, start);
  }
    
    
    public static String solrIdLookup(String id) throws Exception {
      return proxySolrIdLookup(id);
  }
    

    public static ArrayList<ArcEntryDescriptor> findImages(String searchText) throws Exception {        
        SearchResult result = NetarchiveSolrClient.getInstance().search(searchText, "content_type_norm:image OR content_type_norm:html", 100); //only search these two types                        
        //multithreaded call solr to find arc file and offset
        ArrayList<ArcEntryDescriptor> extractImages = ImageSearchExecutor.extractImages(result.getResults(), false);
        return extractImages;      
    }
    
    public static ArrayList<DomainYearStatistics> statisticsDomain(String domain) throws Exception{
      ArrayList<DomainYearStatistics> stats = new ArrayList<DomainYearStatistics>();
      int year = Calendar.getInstance().get(Calendar.YEAR);
      for (int i = 1995;i<=year;i++){
        DomainYearStatistics yearStat=  NetarchiveSolrClient.getInstance().domainStatistics(domain, i);
        stats.add(yearStat);         
      }                  
      return stats;            
    }
        
        
    public static  ArrayList<ImageUrl> imagesLocationSearch(String searchText,String filter, String results, double latitude, double longitude, double radius) throws Exception {
      int resultInt=500;
      if (results != null){
        resultInt=Integer.parseInt(results);        
      }
      ArrayList<IndexDoc> docs = NetarchiveSolrClient.getInstance().imagesLocationSearch(searchText,filter, resultInt, latitude, longitude, radius); //only search these two types            
      return indexDoc2Images(docs);            
    }
    
    public static SmurfYearBuckets generateNetarchiveSmurfData(String tag, String filterQuery, int startyear) throws Exception{

      if (tag == null || tag.length() ==0){
        throw new InvalidArgumentServiceException("tag must not be empty");
      }
      
      log.info("netarchive smurf tag query:"+tag +" for startyear:"+startyear);
      try{

        HashMap<Integer, Long> yearFacetsQuery = NetarchiveSolrClient.getInstance().getYearHtmlFacets(tag);
        HashMap<Integer, Long> yearFacetsAll = NetarchiveYearCountCache.getYearFacetsAllQuery();

        SmurfYearBuckets buckets = SmurfUtil.generateYearBuckets(yearFacetsQuery, yearFacetsAll, startyear, null);      
        return buckets;
        
      }
      catch(Exception e){
        e.printStackTrace();
        throw e;
      }

    }

    public static SmurfYearBuckets generateNetarchiveTextSmurfData(String q, String filterQuery, int startyear) throws Exception{

      //No Little Toke Tabels tricks allowed
      String qReplaced = q.replace("\"", "");
      qReplaced = qReplaced.replace(":", "");
      if (q == null || q.length() ==0){
        throw new InvalidArgumentServiceException("tag must not be empty");
      }
      
      log.info("netarchive content smurf query:"+ qReplaced +" for startyear:"+startyear);
      try{

        HashMap<Integer, Long> yearContentQuery = NetarchiveSolrClient.getInstance().getYearTextHtmlFacets(qReplaced);
        HashMap<Integer, Long> yearFacetsAll = NetarchiveYearCountCache.getYearFacetsAllQuery();

        SmurfYearBuckets buckets = SmurfUtil.generateYearBuckets(yearContentQuery, yearFacetsAll, startyear,null);      
        return buckets;
        
      }
      catch(Exception e){
        e.printStackTrace();
        throw e;
      }

    }

    
    
    
    public static BufferedImage getHtmlPagePreview(String source_file_path, long offset) throws Exception {
      
      String url = PropertiesLoader.WAYBACK_BASEURL+"services/view?source_file_path="+source_file_path +"&offset="+offset+"&showToolbar=false";            
      long now = System.currentTimeMillis();
      
      //String filename = PropertiesLoader.SCREENSHOT_TEMP_IMAGEDIR+source_file_path+"@"+offset+".png"; //Does not work since subfolders must be created before.
      //TODO implement caching for images?
      String filename = PropertiesLoader.SCREENSHOT_TEMP_IMAGEDIR+now+"_"+offset +".png"; //Include offset to avoid hitting same time.
      String chromeCommand = PropertiesLoader.CHROME_COMMAND;
                                 
      log.info("preview for url:"+url);
      boolean useChrome=true;
      ProcessBuilder pb  =  null;
      
      //Use proxy. Construct proxy URL from base url and proxy port.
      String proxyUrl = getProxySocksUrl();
        
      
      log.info("proxyUrl:"+proxyUrl);      
      
      ///temp hack for CentOS.
      if(!useChrome){
       String scriptFile = "/home/summanet/scripts/rasterize.js";
        
        log.info("generate temp preview file:"+filename);
        pb = new ProcessBuilder("phantomjs", scriptFile,url,filename,"1280px*1024px");
           log.info("phantomjs"+" "+scriptFile +" "+"\""+url+"\""+" "+filename +"\"1280px*1024px\"");
      }
      else{           
         log.info("generate temp preview file:"+filename);
          pb = new ProcessBuilder(chromeCommand, "--headless" ,"--disable-gpu" ,"--ipc-connection-timeout=5000","--screenshot="+filename,"--window-size=1280,1024","--proxy-server="+proxyUrl,  url);
         log.info(chromeCommand+" --headless --disable-gpu --ipc-connection-timeout=5000 --screenshot="+filename+" --window-size=1280,1024 --proxy-server="+proxyUrl+" "+url);
      }
    // chromium-browser --headless  --disable-gpu --ipc-connection-timeout=3000 --screenshot=test.png --window-size=1280,1024   --proxy-server="socks4://localhost:9000" https://www.google.com/        
      Process start = pb.start();      
      if(!start.waitFor(10000, TimeUnit.MILLISECONDS)) {
        //timeout - kill the process. 
        log.info("Timeout generating preview.");
        start.destroyForcibly(); 
        throw new NotFoundServiceException("Timeout generating page preview"); // Just give a nice 404.
      }else{
        InputStream is = start.getInputStream();
        String conlog= getStringFromInputStream(is);
        //log.info("conlog:"+conlog); No need to log this, can be spammy. But usefull when debugging                    
       BufferedImage image =  ImageIO.read(new File(filename));
       return image;  
      }
            
    }

    public static HarvestDates getHarvestTimesForUrl(String url) throws Exception {
      log.info("getting harvesttimes for url:"+url);
      HarvestDates datesVO = new HarvestDates();
      datesVO.setUrl(url);
      ArrayList<Date> dates = NetarchiveSolrClient.getInstance().getHarvestTimesForUrl(url);
      
      ArrayList<Long> crawltimes= new ArrayList<Long>(); // only YYYYMMDD part of day
      
      for (Date d : dates ){
        crawltimes.add(d.getTime());
        
      }
      datesVO.setDates(crawltimes);    
      Collections.sort(crawltimes);
      
      datesVO.setNumberOfHarvests(crawltimes.size());
      return  datesVO;      
    }
    
    public static ArrayList<PagePreview> getPagePreviewsForUrl(String url) throws Exception {
      log.info("getting pagePreviews for url:"+url);
  
       ArrayList<IndexDoc> indexDocs = NetarchiveSolrClient.getInstance().getHarvestPreviewsForUrl(url); // Only contains the required fields for this method
       //Convert to PagePreview      
       ArrayList<PagePreview> previews =  new ArrayList<PagePreview>();
       
       for (IndexDoc doc : indexDocs){
         PagePreview pp = new PagePreview();
         pp.setCrawlDate(doc.getCrawlDateLong());
         String source_file_path=doc.getSource_file_path();
         long offset = doc.getOffset();         
         String previewUrl = PropertiesLoader.WAYBACK_BASEURL+"services/image/pagepreview?source_file_path="+source_file_path +"&offset="+offset+"&showToolbar=false"; 
         String solrWaybackUrl = PropertiesLoader.WAYBACK_BASEURL+"services/view?source_file_path="+source_file_path +"&offset="+offset;
         pp.setPagePreviewUrl(previewUrl);
         pp.setSolrWaybackUrl(solrWaybackUrl);                
         previews.add(pp);
       }
              
       return previews;
            
    }
     
    
    public static ArrayList<ImageUrl> getImagesForHtmlPageNew(String source_file_path,long offset) throws Exception {            
      ArrayList<ArcEntryDescriptor> arcs = getImagesForHtmlPageNewThreaded(source_file_path,offset);       

      return arcEntrys2Images(arcs);
      
    }
    

    public static String punyCodeAndNormaliseUrl(String url) throws Exception {     
      if (!url.startsWith("http://")){ 
        throw new Exception("Url not starting with http://");
      }
      
      URL uri = new URL(url);
      String hostName = uri.getHost();
      String hostNameEncoded = IDN.toASCII(hostName);
      
      String path = uri.getPath();
      if ("".equals(path)){
        path="/";
      }
      String urlQueryPath =  uri.getQuery();
      if(urlQueryPath == null){
        urlQueryPath="";
      }
                
      String urlPunied = "http://"+hostNameEncoded + path +urlQueryPath;
      String urlPuniedAndNormalized = Normalisation.canonicaliseURL(urlPunied);     
      
      log.info("normalizing url:"+url +" url_norm:"+urlPuniedAndNormalized );
       return urlPuniedAndNormalized;        
    }
      
     
    
    /*
     * Find images on a HTML page.
     * 1) Find the doc in solr from source_file_path and offset. (fast)
     * 2) Get image links field
     * 3) For each images try to find that url_norm in solr with harvest time closest to the harvesttime for the HTML page. 
     */
    public static ArrayList<ArcEntryDescriptor>  getImagesForHtmlPageNewThreaded(String source_file_path,long offset) throws Exception {
      
  
      IndexDoc doc = NetarchiveSolrClient.getInstance().getArcEntry(source_file_path, offset);
      ArrayList<String> imageLinks = doc.getImageUrls();          
      if (imageLinks.size() == 0){
        return  new ArrayList<ArcEntryDescriptor> ();
      }
      String queryStr = queryStringForImages(imageLinks);
      ArrayList<ArcEntryDescriptor> imagesFromHtmlPage = NetarchiveSolrClient.getInstance().findImagesForTimestamp(queryStr, doc.getCrawlDate());
      log.info("images found:"+imagesFromHtmlPage.size());              
       return imagesFromHtmlPage;                
    }

   public static String queryStringForImages(ArrayList<String> imageLinks) {
      StringBuilder query = new StringBuilder();
      query.append("(");
      for (String imageUrl : imageLinks ){         
        //fix https!
        String fixedUrl = imageUrl;
        if (imageUrl.startsWith("https:")){
          fixedUrl = "http:"+imageUrl.substring(6); // because image_links are not normlized as url_norm
        }                       
        query.append(" url_norm:\""+fixedUrl+"\" OR");            
      }
      query.append(" url_norm:none)"); //just close last OR
      String queryStr= query.toString();
      return queryStr;
    }
    
    
    /*
     * Find images on a HTML page. 
     * THIS IS NOT WORKING REALLY. To many searches before enough images with exif loc is found. TODO: Use graph search
     * 1) Find the doc in solr from source_file_path and offset. (fast)
     * 2) Get image links field
     * 3) For each images see if we have the image in index and it has exif location data 
     * 
     */
    public static ArrayList<ArcEntryDescriptor> getImagesWithExifLocationForHtmlPageNewThreaded(String source_file_path,long offset) throws Exception {
        
      IndexDoc arcEntry = NetarchiveSolrClient.getInstance().getArcEntry(source_file_path, offset);
      ArrayList<String> imageLinks = arcEntry.getImageUrls();          
      if (imageLinks.size() == 0){
        return  new ArrayList<ArcEntryDescriptor> ();
      }
      StringBuilder query = new StringBuilder();
      query.append("(");
      for (String imageUrl : imageLinks ){         
        //fix https!
        String fixedUrl = imageUrl;
        if (imageUrl.startsWith("https:")){
          fixedUrl = "http:"+imageUrl.substring(6); // because image_links are not normlized as url_norm
        }                       
        query.append(" url_norm:\""+fixedUrl+"\" OR");            
      }
      query.append(" url_norm:none) AND exif_location_0_coordinate:*"); //just close last OR, and must have gps data
      String queryStr= query.toString();
      ArrayList<ArcEntryDescriptor> imagesFromHtmlPage = NetarchiveSolrClient.getInstance().findImagesForTimestamp(queryStr, arcEntry.getCrawlDate());
                      
       return imagesFromHtmlPage;                
    }
    
    
    public static String getEncoding(String source_file_path,String offset) throws Exception{
    	            	    
    	SearchResult search = NetarchiveSolrClient.getInstance().search("source_file_path:\""+source_file_path +"\" AND source_file_offset:"+offset, 1);
        if (search.getNumberOfResults() ==0){
          log.warn("No content encoding found for:"+source_file_path +" and offset:"+offset);
          return "UTF-8";         
        }
        else{
          return search.getResults().get(0).getContentEncoding(); //Can still be null.
        }
    }
    
    public static ArcEntry getArcEntry(String source_file_path, long offset) throws Exception{         
        return ArcParserFileResolver.getArcEntry(source_file_path, offset);        
    }
    

    public static InputStream exportWarcStreaming(
            boolean expandResources, boolean avoidDuplicates, String query, String... filterqueries) {
      SolrGenericStreaming solr = new SolrGenericStreaming(
              PropertiesLoader.SOLR_SERVER, 100, Arrays.asList("source_file_path", "source_file_offset"),
              expandResources, avoidDuplicates, query, filterqueries);

      // TODO: Why do we have a max of 1M?
      //Buffer size 100 only since the binary can be big
      return new StreamingSolrWarcExportBufferedInputStream(solr, 1000000); //1M max. results just for now
    }
 

    public static InputStream exportBriefStreaming(String q, String fq) throws Exception {
      SolrStreamingExportClient solr = SolrStreamingExportClient.createExporter(
              PropertiesLoader.SOLR_SERVER, true, q, fq);
      return new StreamingSolrExportBufferedInputStream(solr, 50000, 1000000);
    }
     
    
    
    public static InputStream exportFullStreaming(String q, String fq) throws Exception{                           
        SolrStreamingExportClient solr = SolrStreamingExportClient.createExporter(
                PropertiesLoader.SOLR_SERVER, false, q, fq);
        return new StreamingSolrExportBufferedInputStream(solr, 50000, 1000000);
    }
    
    
    
    public static D3Graph waybackgraph(String domain, int facetLimit, boolean ingoing , String dateStart, String dateEnd) throws Exception{
      
      //Default dates
      Date start = new Date(System.currentTimeMillis()-25L*365*86400*1000L); // 25 years ago
      Date end = new Date();
      
      if (dateStart != null){
        start = new Date(Long.valueOf(dateStart));
      }
      if (dateEnd != null){
        end = new Date(Long.valueOf(dateEnd));
      }
      
      List<FacetCount>  facets = NetarchiveSolrClient.getInstance().getDomainFacets(domain,facetLimit, ingoing, start, end);
      log.info("Creating graph for domain:"+domain +" ingoing:"+ingoing +" and facetLimit:"+facetLimit);
      
      HashMap<String, List<FacetCount>> domainFacetMap = new HashMap<String, List<FacetCount>>();
      //Also find facet for all facets from first call.
      domainFacetMap.put(domain, facets); //add this center domain
      
      //Do all queries
      for (FacetCount f : facets){
        String facetDomain =f.getValue();                  
        List<FacetCount>  fc = NetarchiveSolrClient.getInstance().getDomainFacets(facetDomain,facetLimit, ingoing,start,end);
        domainFacetMap.put(f.getValue(),fc);        
      }
      
      //Just build a HashSet with all domains
      HashSet<String> allDomains = new HashSet<String>(); //Same domain can be from different queries, but must be same node.
      for (String current : domainFacetMap.keySet()){
        allDomains.add(current);
        List<FacetCount> list = domainFacetMap.get(current);
          for (FacetCount f : list){
            allDomains.add(f.getValue());
          }                
      }
      log.info("Total number of nodes:"+allDomains.size());
                  

      
      //First map all urls to a number due to the graph id naming contraints.
      HashMap<String, Integer> domainNumberMap = new HashMap<String, Integer>();
      int number=0; //start number
            
      for (String d: allDomains){
        domainNumberMap.put(d, number++);
      }      
      
      //Notice we add same egde multiple times, but d3 has no problem with this.
      
      D3Graph g = new D3Graph();
      List<Node> nodes = new ArrayList<Node>();
      g.setNodes(nodes);
      List<Link> links = new ArrayList<Link>();
      g.setLinks(links);
      
      
      //All all nodes
      for (String d :allDomains){
        if (d.equals(domain)){ //Center node
          nodes.add(new Node(d,domainNumberMap.get(d),16,"red")); //size 16 and red
        }else{
          nodes.add(new Node(d,domainNumberMap.get(d),5)); //black default color          
        }
          
      }
      
      
      //All all edges (links)
      for (String c : domainFacetMap.keySet()){
        List<FacetCount> list = domainFacetMap.get(c);
 
        for (FacetCount f: list){
          if (ingoing){
            links.add(new Link(domainNumberMap.get(f.getValue()),domainNumberMap.get(c),5)); //Link from input url to all facets
          }
          else{
            links.add(new Link(domainNumberMap.get(c),domainNumberMap.get(f.getValue()),5)); //Link from input url to all facets
            
          }
        }
        
      }
             
      
      return  g;
    }
    
    
    public static String generatePid(String source_file_path, long offset) throws Exception{      
      ArcEntry arc=ArcParserFileResolver.getArcEntry(source_file_path, offset);           
      arc.setContentEncoding(Facade.getEncoding(source_file_path, ""+offset));
      StringBuffer parts = new StringBuffer();
      //the original page
      parts.append("<part>\n");
      parts.append("urn:pwid:netarkivet.dk:"+arc.getCrawlDate()+":part:"+arc.getUrl() +"\n");
      parts.append("</part>\n");      
      String xmlIncludes = HtmlParserUrlRewriter.generatePwid(arc);//all sub elements            
      parts.append(xmlIncludes);
      return  parts.toString();
    }
    
    
    /*
     * This method does something similar to the new feature from archive.org. See: http://blog.archive.org/2017/10/05/wayback-machine-playback-now-with-timestamps/
     * 
     * Returns information about the harvested HTML page.
     * List all resources on the page and when they were harvested.    
     * Calcuate time difference between html page and each resource.
     * Preview link to html page.
     * 
     */
    
    public static TimestampsForPage timestampsForPage(String source_file_path, long offset) throws Exception{      
      TimestampsForPage ts= new TimestampsForPage();
      ArrayList<PageResource> pageResources = new ArrayList<PageResource>();
      ts.setResources(pageResources);
            
      ArcEntry arc=ArcParserFileResolver.getArcEntry(source_file_path, offset);
      arc.setContentEncoding(Facade.getEncoding(source_file_path, ""+offset));
      
      IndexDoc docPage = NetarchiveSolrClient.getInstance().getArcEntry(source_file_path, offset);
            
      Date pageCrawlDate =new Date(docPage.getCrawlDateLong()); 
      ts.setPageCrawlDate(pageCrawlDate);
      ts.setPageUrl(arc.getUrl());
      
      String previewUrl = PropertiesLoader.WAYBACK_BASEURL+"services/image/pagepreview?source_file_path="+source_file_path +"&offset="+offset+"&showToolbar=false";
      ts.setPagePreviewUrl(previewUrl);      
      
      //the original page REMEMBER      
<<<<<<< HEAD
      HashSet<String> resources = HtmlParserUrlRewriter.getResourcLinksForHtmlFromArc(arc);      
=======
      HashSet<String> resources = HtmlParserUrlRewriter.getResourceLinksForHtmlFromArc(arc);
      for (String c : resources){
        System.out.println("looking for resource:"+c);
      }
>>>>>>> 8ddafc0b
      
      ArrayList<IndexDoc> docs = NetarchiveSolrClient.getInstance().findNearestHarvestTimeForMultipleUrls(resources,arc.getCrawlDate());
          
      for(IndexDoc doc : docs){ //These are the resources found        
        String docUrl = doc.getUrl_norm();                  
        PageResource pageResource = new PageResource();  
        
        Date resourceDate = new Date(doc.getCrawlDateLong());
        pageResource.setCrawlTime(resourceDate);
        pageResource.setUrl(doc.getUrl());
        pageResource.setContentType(doc.getContentTypeNorm());        
        String downloadUrl = PropertiesLoader.WAYBACK_BASEURL+"services/downloadRaw?source_file_path="+doc.getSource_file_path() +"&offset="+doc.getOffset();
        pageResource.setDownloadUrl(downloadUrl);
        
        long timeDif = resourceDate.getTime()-pageCrawlDate.getTime();
                 
        pageResource.setTimeDifference(millisToDuration(timeDif));
        
        pageResources.add(pageResource);                       
        resources.remove(docUrl);                 
      }
        log.info("Url not matched:"+resources);
        ts.setNotHarvested(new ArrayList<String>(resources));
      
      return ts;
    }
    
    
    public static ArcEntry viewHtml(String source_file_path, long offset, Boolean showToolbar) throws Exception{         
    	
    	ArcEntry arc=ArcParserFileResolver.getArcEntry(source_file_path, offset);    	 
        IndexDoc doc = NetarchiveSolrClient.getInstance().getArcEntry(source_file_path, offset); // better way to detect html pages than from arc file
    	String encoding = arc.getContentEncoding();
    	if (encoding == null){
    	  encoding =Facade.getEncoding(source_file_path, ""+offset); //Ask the index
    	}    	
    	if (encoding == null){
    	  log.warn("Encoding not found for:"+source_file_path +" and offset:"+offset);    	  
           encoding="ISO-8859-1"; //Is UTF-8 a better default? 
    	}    	
    	log.info("encoding detected:"+encoding  +" type:"+doc.getType());
    	arc.setContentEncoding(encoding);
    	
    	if(doc.getType().equals("Twitter Tweet")){    	      	  
    	  log.debug(" Generate twitter webpage from FilePath:" + source_file_path + " offset:" + offset);
    	  //Fake html into arc.
    	                      
          String json = new String(arc.getBinary(), encoding);
          String html = Twitter2Html.twitter2Html(json,arc.getCrawlDate());
          arc.setBinary(html.getBytes());               
          arc.setContentType("text/html");
    	  HtmlParseResult htmlReplaced = new HtmlParseResult(); //Do not parse.
    	  htmlReplaced.setHtmlReplaced(html);
          String textReplaced=htmlReplaced.getHtmlReplaced(); //TODO count linkes found, replaced
          
            //Inject tooolbar
          if (showToolbar!=Boolean.FALSE ){ //If true or null.
              textReplaced = WaybackToolbarInjecter.injectWaybacktoolBar(source_file_path,offset,htmlReplaced, false);
          }
          arc.setBinary(textReplaced.getBytes(encoding));  //can give error. uses UTF-8 (from index) instead of ISO-8859-1
    	}

    	else if(doc.getType().equals("Jodel Post") || doc.getType().equals("Jodel Thread")){
          log.debug(" Generate jodel post from FilePath:" + source_file_path + " offset:" + offset);
          //Fake html into arc.
                  
          String json = new String(arc.getBinary(), encoding);
          String html = Jodel2Html.render(json, arc.getCrawlDate());
          arc.setBinary(html.getBytes());        
          arc.setContentType("text/html");
          HtmlParseResult htmlReplaced = new HtmlParseResult(); //Do not parse.
          htmlReplaced.setHtmlReplaced(html);
          String textReplaced=htmlReplaced.getHtmlReplaced(); //TODO count linkes found, replaced          
          
          //Inject tooolbar
          if (showToolbar!=Boolean.FALSE ){ //If true or null.
             textReplaced = WaybackToolbarInjecter.injectWaybacktoolBar(source_file_path,offset,htmlReplaced, false);
          }
          encoding="UTF-8"; // hack, since the HTML was generated as UTF-8.
          arc.setContentEncoding(encoding);
          arc.setBinary(textReplaced.getBytes(encoding));  //can give error. uses UTF-8 (from index) instead of ISO-8859-1
    	  }
    	 
    	else if ("Web Page".equals(doc.getType())){
    		long start = System.currentTimeMillis();
        	log.debug(" Generate webpage from FilePath:" + source_file_path + " offset:" + offset);
        	  HtmlParseResult htmlReplaced = HtmlParserUrlRewriter.replaceLinks(arc);   	 
        	  String textReplaced=htmlReplaced.getHtmlReplaced();        	  
        	  boolean xhtml =doc.getContentType().toLowerCase().indexOf("application/xhtml") > -1;        	  
        	//Inject tooolbar
        	if (showToolbar!=Boolean.FALSE ){ //If true or null. 
        	   textReplaced = WaybackToolbarInjecter.injectWaybacktoolBar(source_file_path,offset,htmlReplaced , xhtml);
        	}
            
        	  arc.setBinary(textReplaced.getBytes(encoding));  //can give error. uses UTF-8 (from index) instead of ISO-8859-1  	
            log.info("Generating webpage total processing:"+(System.currentTimeMillis()-start));
        	return arc;
    		 
        }else if (("text/css".equals(arc.getContentType()))){ 
    		long start = System.currentTimeMillis();
        	log.debug(" Generate css from FilePath:" + source_file_path + " offset:" + offset);
        	String textReplaced = HtmlParserUrlRewriter.replaceLinksCss(arc);        
        	
        	arc.setBinary(textReplaced.getBytes(encoding));    	
            log.debug("Generating css total processing:"+(System.currentTimeMillis()-start));
        	return arc;
        	
        }

		log.info("skipping html url rewrite for contentype:"+arc.getContentType());
    	return arc; //dont parse
                
    }
    
    //For fronted
    public static HashMap<String,String> getPropertiesWeb() throws Exception{         
        HashMap<String,String> props = new HashMap<String,String>();
        props.put(PropertiesLoaderWeb.WAYBACK_SERVER_PROPERTY,PropertiesLoaderWeb.WAYBACK_SERVER);
        return props;
    }
    
    
    
    public static String proxySolr( String query, String fq, boolean grouping, boolean revisits, Integer start) {
      log.info("query "+query +" grouping:"+grouping +" revisits:"+revisits);
      
      String startStr ="0";
      if (start != null){
        startStr=start.toString();
      }

      //Build all query params in map
      MultivaluedMap<String, String> params = new MultivaluedMapImpl();
      params.add("rows", "20"); //Hardcoded pt.
      params.add("start", startStr);
      params.add("q", query);
      params.add("fl", "id,score,title,hash,source_file_path,source_file_offset,url,domain,content_type,crawl_date,content_type_norm,type");
      params.add("wt", "json");
      params.add("hl", "on");
      params.add("q.op", "AND");
      params.add("indent", "true");                  
      //params.add( "fq","{!collapse%20field=url}")   //Only 1 hit from each URL, does not work in cloud
      if (grouping){
        //Both group and stats must be enabled at same time                
        params.add( "group","true");
        params.add( "group.field","url");
        params.add("stats",  "true");
        params.add("stats.field",  "{!cardinality=0.1}url");
        params.add( "group.format","simple");
        params.add( "group.limit","1"); 
      }
            
      if (!revisits){
        params.add("fq", "record_type:response OR record_type:arc"); // do not include record_type:revisit
      }
      if ( fq != null && fq.length() > 0){
        params.add("fq",fq);                        
      }
      if (!PropertiesLoaderWeb.FACETS.isEmpty()) {
        params.add("facet", "true");
        for (String facet: PropertiesLoaderWeb.FACETS) {
          params.add("facet.field", facet);
        }
     }
                
      String solrUrl =PropertiesLoader.SOLR_SERVER;  
      ClientConfig config = new DefaultClientConfig();
      Client client = Client.create(config);
      WebResource service = client.resource(UriBuilder.fromUri(solrUrl).build());
           
      WebResource queryWs= service.path("select").queryParams(params);                                                                                            
                                                                   
      ClientResponse response = queryWs.accept(MediaType.APPLICATION_JSON).get(ClientResponse.class);
      String responseStr= response.getEntity(String.class);

      log.debug(responseStr.substring(0, Math.min(800, responseStr.length()-1)));            
      return responseStr;      
  }
        
    
 public static String proxySolrIdLookup(String id) throws Exception{                                
   log.debug("id lookup:"+id);
      String solrUrl =PropertiesLoader.SOLR_SERVER;  
      ClientConfig config = new DefaultClientConfig();
      Client client = Client.create(config);
      WebResource service = client.resource(UriBuilder.fromUri(solrUrl).build());
      WebResource queryWs= service.path("select")                                    
                                  .queryParam("rows", "1") 
                                  .queryParam("q", "id:\"" +id +"\"") 
                                  .queryParam("wt", "json")                                  
                                  .queryParam("indent", "true")                      
                                  .queryParam("facet", "false");                                   
      ClientResponse response = queryWs.accept(MediaType.APPLICATION_JSON).get(ClientResponse.class);
      String responseStr= response.getEntity(String.class);
      log.debug(responseStr.substring(0, Math.min(800, responseStr.length()-1)));            
      return responseStr;      
  }
            
    /*
     * Temp solution, make generic query properties
     * 
     */
public static String proxyBackendResources(String source_file_path, String offset, String serviceName) throws Exception{                    
      
      String backendServer= PropertiesLoaderWeb.WAYBACK_SERVER;
  
        
      ClientConfig config = new DefaultClientConfig();
      Client client = Client.create(config);
      WebResource service = client.resource(UriBuilder.fromUri(backendServer).build());
      WebResource queryWs= service.path("services")
                                  .path(serviceName)                                  
                                  .queryParam("source_file_path", source_file_path)                           
                                  .queryParam("offset", offset);
               
                 
      ClientResponse response = queryWs.accept(MediaType.APPLICATION_JSON).get(ClientResponse.class);
      String responseStr= response.getEntity(String.class);

      return responseStr;
                  
      
      
  }
    
    
    
 // convert InputStream to String
    private static String getStringFromInputStream(InputStream is) {

        BufferedReader br = null;
        StringBuilder sb = new StringBuilder();

        String line;
        try {

            br = new BufferedReader(new InputStreamReader(is));
            while ((line = br.readLine()) != null) {
                sb.append(line);
            }

        } catch (IOException e) {
            e.printStackTrace();
        } finally {
            if (br != null) {
                try {
                    br.close();
                } catch (IOException e) {
                    e.printStackTrace();
                }
            }
        }

        return sb.toString();

    }
    
    public static  ArrayList<ImageUrl> indexDoc2Images(ArrayList<IndexDoc> docs){
      ArrayList<ImageUrl> imageUrls = new ArrayList<ImageUrl>();
      for (IndexDoc entry : docs){                          
        ImageUrl imageUrl = new ImageUrl();
        String imageLink = PropertiesLoader.WAYBACK_BASEURL+"services/image?source_file_path="+entry.getSource_file_path()+"&offset="+entry.getOffset();
        String downloadLink = PropertiesLoader.WAYBACK_BASEURL+"services/downloadRaw?source_file_path="+entry.getSource_file_path()+"&offset="+entry.getOffset();
        imageUrl.setImageUrl(imageLink);
        imageUrl.setDownloadUrl(downloadLink);             
        imageUrl.setHash(entry.getHash());
        imageUrl.setUrlNorm(entry.getUrl_norm());
        String exifLocation = entry.getExifLocation();
        if (exifLocation != null){
          String[] split = exifLocation.split(",");
          double lat = Double.parseDouble(split[0]);          
          imageUrl.setLatitude(lat);        
          double lon = Double.parseDouble(split[1]);          
          imageUrl.setLongitude(lon);
          imageUrl.setResourceName(entry.getResourceName());  
        }                                
        imageUrls.add(imageUrl);
      }
      return imageUrls;                       
    }
    
   public static  ArrayList<ImageUrl> arcEntrys2Images(ArrayList<ArcEntryDescriptor> arcs){
      ArrayList<ImageUrl> imageUrls = new ArrayList<ImageUrl>();
      for (ArcEntryDescriptor entry : arcs){                          
        ImageUrl imageUrl = new ImageUrl();
        String imageLink = PropertiesLoader.WAYBACK_BASEURL+"services/image?source_file_path="+entry.getSource_file_path()+"&offset="+entry.getOffset();
        String downloadLink = PropertiesLoader.WAYBACK_BASEURL+"services/downloadRaw?source_file_path="+entry.getSource_file_path()+"&offset="+entry.getOffset();
        imageUrl.setImageUrl(imageLink);
        imageUrl.setDownloadUrl(downloadLink);             
        imageUrl.setHash(entry.getHash());
        imageUrl.setUrlNorm(entry.getUrl_norm());
        imageUrls.add(imageUrl);         
      }
      return imageUrls;                       
    }

   /*
    * Just show the most important  
    */     
  private static String millisToDuration(long millis){ //TODO better... fast impl for demo    
    String sign ="";
    if (millis <0){
      sign="-";
      millis=-millis;
    }
    
    long days = TimeUnit.MILLISECONDS.toDays(millis);
    if (days >0){
      return sign+days +" days";
    }
    long hours = TimeUnit.MILLISECONDS.toHours(millis);
    if(hours >0){
      return sign+hours +" hours";      
    }
    long minutes = TimeUnit.MILLISECONDS.toMinutes(millis); 
    if (minutes >0){
      return sign+minutes +" minutes";
    }
    
    long seconds = TimeUnit.MILLISECONDS.toSeconds(millis); 
    return sign+seconds +" seconds";    
  }
   
  
  //takes the wayback_base url and create the proxy url
  // http://localhost:8080/solrwayback/ -> socks4://localhost:9000 
  private static String getProxySocksUrl(){
    String baseUrl = PropertiesLoader.WAYBACK_BASEURL;
    System.out.println(baseUrl);
    int serverStart = baseUrl.indexOf("://");
    System.out.println(serverStart);
    baseUrl = baseUrl.substring(serverStart+3);
    
    int portStart = baseUrl.indexOf(":");
    
    String proxyUrl = "socks4://"+baseUrl.substring(0,portStart)+":"+PropertiesLoader.PROXY_PORT;
    return  proxyUrl;
    
  }
  
   
}<|MERGE_RESOLUTION|>--- conflicted
+++ resolved
@@ -523,14 +523,8 @@
       ts.setPagePreviewUrl(previewUrl);      
       
       //the original page REMEMBER      
-<<<<<<< HEAD
-      HashSet<String> resources = HtmlParserUrlRewriter.getResourcLinksForHtmlFromArc(arc);      
-=======
-      HashSet<String> resources = HtmlParserUrlRewriter.getResourceLinksForHtmlFromArc(arc);
-      for (String c : resources){
-        System.out.println("looking for resource:"+c);
-      }
->>>>>>> 8ddafc0b
+                                                        
+      HashSet<String> resources = HtmlParserUrlRewriter.getResourceLinksForHtmlFromArc(arc);      
       
       ArrayList<IndexDoc> docs = NetarchiveSolrClient.getInstance().findNearestHarvestTimeForMultipleUrls(resources,arc.getCrawlDate());
           
