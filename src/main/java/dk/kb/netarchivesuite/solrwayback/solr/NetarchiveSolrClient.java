package dk.kb.netarchivesuite.solrwayback.solr;

import java.io.IOException;
import java.text.DateFormat;
import java.text.SimpleDateFormat;
import java.util.ArrayList;
import java.util.Date;
import java.util.HashMap;
import java.util.HashSet;
import java.util.List;
import java.util.Map;
import java.util.TimeZone;
import java.util.regex.Pattern;

import org.apache.solr.client.solrj.SolrClient;
import org.apache.solr.client.solrj.SolrQuery;
import org.apache.solr.client.solrj.SolrRequest.METHOD;
import org.apache.solr.client.solrj.SolrServerException;
import org.apache.solr.client.solrj.impl.HttpSolrClient;
import org.apache.solr.client.solrj.response.*;
import org.apache.solr.client.solrj.response.FacetField.Count;
<<<<<<< HEAD
import org.apache.solr.client.solrj.response.FieldStatsInfo;
import org.apache.solr.client.solrj.response.Group;
import org.apache.solr.client.solrj.response.GroupCommand;
import org.apache.solr.client.solrj.response.QueryResponse;
=======
>>>>>>> 8ddafc0b
import org.apache.solr.client.solrj.util.ClientUtils;
import org.apache.solr.common.SolrDocument;
import org.apache.solr.common.SolrDocumentList;
import org.slf4j.Logger;
import org.slf4j.LoggerFactory;
import com.google.common.collect.Iterables;

import dk.kb.netarchivesuite.solrwayback.parsers.Normalisation;
import dk.kb.netarchivesuite.solrwayback.properties.PropertiesLoader;
import dk.kb.netarchivesuite.solrwayback.service.dto.ArcEntryDescriptor;
import dk.kb.netarchivesuite.solrwayback.service.dto.IndexDoc;
import dk.kb.netarchivesuite.solrwayback.service.dto.SearchResult;
import dk.kb.netarchivesuite.solrwayback.service.dto.statistics.DomainYearStatistics;
import dk.kb.netarchivesuite.solrwayback.service.exception.InvalidArgumentServiceException;
import dk.kb.netarchivesuite.solrwayback.solr.FacetCount;


public class NetarchiveSolrClient {

  private static final Logger log = LoggerFactory.getLogger(NetarchiveSolrClient.class);
  protected static SolrClient solrServer;
  protected  static NetarchiveSolrClient instance = null;
  protected  static Pattern TAGS_VALID_PATTERn = Pattern.compile("[-_.a-zA-Z0-9Ã¦Ã¸Ã¥Ã†Ã˜Ã…]+"); 

  protected static String indexDocFieldList = "id,score,title,url,url_norm,links_images,source_file_path,source_file,source_file_offset,resourcename,content_type,content_type_norm,hash,type,crawl_date,content_encoding,exif_location";

  protected NetarchiveSolrClient() { // private. Singleton
  }

  // Example url with more than 1000 rewrites: http://belinda:9721/webarchivemimetypeservlet/services/wayback?waybackdata=20140119010303%2Fhttp%3A%2F%2Fbillige-skilte.dk%2F%3Fp%3D35


   /*
   * Called from initialcontextlistener when tomcat is starting up.
   * 
   */
  public static void initialize(String solrServerUrl) {
    solrServer =  new HttpSolrClient.Builder(solrServerUrl).build();
    //  solrServer.setRequestWriter(new BinaryRequestWriter()); // To avoid http error code 413/414, due to monster URI. (and it is faster)

    instance = new NetarchiveSolrClient();
    log.info("SolrClient initialized with solr server url:" + solrServerUrl);
  }

  
  
  public static NetarchiveSolrClient getInstance() {
    if (instance == null) {
      throw new IllegalArgumentException("SolrClient not initialized");
    }
    return instance;
  }


  /*
   * Delegate 
   */
  public  List<FacetCount> getDomainFacets(String domain, int facetLimit, boolean ingoing, Date crawlDateStart, Date crawlDateEnd) throws Exception{

    if (ingoing){
      return getDomainFacetsIngoing(domain, facetLimit, crawlDateStart,crawlDateEnd);
    }
    else{
      return getDomainFacetsOutgoing(domain, facetLimit, crawlDateStart,crawlDateEnd);
    }       
  }

  /*
   * Get other domains linking to this domain
   * 
   */
  public  List<FacetCount> getDomainFacetsIngoing(String domain, int facetLimit, Date crawlDateStart, Date crawlDateEnd) throws Exception{


    String dateStart= getSolrTimeStamp(crawlDateStart);
    String dateEnd = getSolrTimeStamp(crawlDateEnd);


    SolrQuery solrQuery = new SolrQuery();
    solrQuery.setQuery("links_domains:\""+domain+"\" AND -domain:\""+domain+"\"");
    solrQuery.setRows(0);
    solrQuery.set("facet", "true");       
    solrQuery.add("facet.field","domain");
    solrQuery.add("facet.limit",""+facetLimit);
    solrQuery.addFilterQuery("crawl_date:["+dateStart+ " TO "+dateEnd+"]");

    solrQuery.add("fl","id,score,title,source_file, source_file_path,source_file_offset,url, url_norm,content_type_norm,hash,crawl_date,content_type, content_encoding"); //only request fields used

    QueryResponse rsp = solrServer.query(solrQuery,METHOD.POST);      
    List<FacetCount> facetList = new ArrayList<FacetCount>();
    FacetField facet = rsp.getFacetField("domain");
    for (Count c: facet.getValues()){
      FacetCount fc = new FacetCount();
      fc.setValue(c.getName());
      fc.setCount(c.getCount());      
      facetList.add(fc);
    }
    return facetList;    
  }

  /* 
   *Get the domains this domain links to this domain 
   */
  public  List<FacetCount> getDomainFacetsOutgoing(String domain, int facetLimit, Date crawlDateStart, Date crawlDateEnd) throws Exception{


    String dateStart= getSolrTimeStamp(crawlDateStart);
    String dateEnd = getSolrTimeStamp(crawlDateEnd);

    SolrQuery solrQuery = new SolrQuery();
    solrQuery.setQuery("domain:\""+domain+"\"");  

    solrQuery.setRows(0);
    solrQuery.set("facet", "true");       
    solrQuery.add("facet.field","links_domains");
    solrQuery.add("facet.limit",""+(facetLimit+1)); //+1 because itself will be removed and is almost certain of resultset if self-linking
    solrQuery.addFilterQuery("crawl_date:["+dateStart+ " TO "+dateEnd+"]");
    solrQuery.add("fl","id,score,title,source_file,source_file_path,source_file_offset,url, url_norm,content_type_norm,hash,crawl_date,content_type, content_encoding"); //only request fields used

    QueryResponse rsp = solrServer.query(solrQuery,METHOD.POST);      
    List<FacetCount> facetList = new ArrayList<FacetCount>();
    FacetField facet = rsp.getFacetField("links_domains");

    //We have to remove the domain itself.
    for (Count c: facet.getValues()){
      if (!c.getName().equalsIgnoreCase(domain)){
        FacetCount fc = new FacetCount();
        fc.setValue(c.getName());
        fc.setCount(c.getCount());      
        facetList.add(fc);
      }
    }
    return facetList;    
  }




  /*
   * The logic for getting the 4 dates in 2 queries is too complicated, and only gives small performance boost... 
   */
  public WaybackStatistics getWayBackStatistics(String url, String url_norm, String crawlDate)  throws Exception{    
    WaybackStatistics stats = new  WaybackStatistics();
    stats.setUrl(url);
    stats.setUrl_norm(url_norm);
    //These will only be set if they are different from input (end points). So set them below
    stats.setLastHarvestDate(crawlDate);
    stats.setFirstHarvestDate(crawlDate);

    //We query for 1 result to get the domain.
    String domain = null;
     long start = System.currentTimeMillis();
    stats.setHarvestDate(crawlDate);
    log.info("Getting wayback statistics for solrdate:"+crawlDate); 
    final String statsField= "crawl_date";

    int results=0;
    
    String query = "url_norm:\""+url_norm+"\" AND crawl_date:{\""+crawlDate+"\" TO *]";    

    SolrQuery solrQuery = new SolrQuery(query);            

    solrQuery.setRows(1);
    solrQuery.setGetFieldStatistics(true);
    solrQuery.setGetFieldStatistics(statsField);

    QueryResponse rsp = solrServer.query(solrQuery,METHOD.POST);	  	  
    log.info("Stats call part 1:"+(System.currentTimeMillis()-start));
    results += rsp.getResults().getNumFound();
    if (rsp.getResults().getNumFound() != 0 ){
      domain=  (String) rsp.getResults().get(0).getFieldValue("domain");
      final FieldStatsInfo fieldStats = rsp.getFieldStatsInfo().get(statsField);       
      if (fieldStats!= null){
        stats.setLastHarvestDate(getSolrTimeStamp((Date)fieldStats.getMax()));        
        String next = getSolrTimeStamp((Date)fieldStats.getMin());            
        if (!crawlDate.equals(next)){
          stats.setNextHarvestDate(next);//Dont want same as next
        }        
      }
    }

    
    solrQuery = new SolrQuery("(url_norm:\""+url_norm+"\") AND crawl_date:[* TO \""+crawlDate+"\"}");                
    solrQuery.setRows(1);
    solrQuery.add("fl","domain");
    solrQuery.setGetFieldStatistics(true);
    solrQuery.setGetFieldStatistics(statsField);


    rsp = solrServer.query(solrQuery,METHOD.POST);          
    log.info("Stats call part 2:"+(System.currentTimeMillis()-start));
    results += rsp.getResults().getNumFound();
    if (rsp.getResults().getNumFound() != 0 ){
      domain=  (String) rsp.getResults().get(0).getFieldValue("domain");
      final FieldStatsInfo fieldStats = rsp.getFieldStatsInfo().get(statsField);       
      if (fieldStats != null){
        stats.setFirstHarvestDate( getSolrTimeStamp((Date)fieldStats.getMin()));        
        String previous =  getSolrTimeStamp((Date)fieldStats.getMax());
        if (!crawlDate.equals(previous)){ //Dont want same as previous
          stats.setPreviousHarvestDate(previous);
        }        
      }      
    }

    stats.setNumberOfHarvest(results+1); //The +1 is the input value that is not included in any of the two result sets.

    if (domain == null){      
      //This can happen if we only have 1 harvest. It will not be include in the {x,*] og [*,x } since x is not included
      solrQuery = new SolrQuery("url_norm:\""+url_norm+"\"");            
      solrQuery.setRows(1);
      solrQuery.setGetFieldStatistics(true);
      solrQuery.setGetFieldStatistics(statsField);

      rsp = solrServer.query(solrQuery,METHOD.POST);
      if (rsp.getResults().size() == 0){        
        return stats; //url never found. 
      }
      domain=(String) rsp.getResults().get(0).getFieldValue("domain");    
    }    
    stats.setDomain(domain);
    solrQuery = new SolrQuery("domain:\""+domain+"\"");            
    solrQuery.setRows(0);
    solrQuery.setGetFieldStatistics(true);
    solrQuery.setGetFieldStatistics("content_length");


    rsp = solrServer.query(solrQuery,METHOD.POST);
    log.info("Stats call part 3:"+(System.currentTimeMillis()-start));
    long numberHarvestDomain= rsp.getResults().getNumFound();
    stats.setNumberHarvestDomain(numberHarvestDomain);
    if (numberHarvestDomain != 0 ){    
      final FieldStatsInfo fieldStats = rsp.getFieldStatsInfo().get("content_length");       
      if (fieldStats != null){        
        double totalContentLength = (Double) fieldStats.getSum();
        stats.setDomainHarvestTotalContentLength((long) totalContentLength);         
      }      
    }
    log.info("total time getting wayback statistics for solrdate:"+crawlDate +" was :"+(System.currentTimeMillis()-start)); 
    return stats;

  }


  public ArrayList<ArcEntryDescriptor> findImagesForTimestamp(String searchString, String timeStamp) throws Exception {    
    ArrayList<ArcEntryDescriptor> images= new ArrayList<>();

    SolrQuery solrQuery = new SolrQuery();
    solrQuery.setQuery(searchString); // only search images
    solrQuery.setRows(50); //get 50 images...

    solrQuery.set("facet", "false"); //very important. Must overwrite to false. Facets are very slow and expensive.
    solrQuery.add("group","true");       
    solrQuery.add("group.field","url_norm");
    solrQuery.add("group.sort","abs(sub(ms("+timeStamp+"), crawl_date)) asc");
    solrQuery.setFilterQueries("content_type_norm:image"); //only images
    solrQuery.setFilterQueries("record_type:response"); //No binary for revists.       //TODO record_type arc missing!

    solrQuery.setFilterQueries("image_size:[2000 TO *]"); //No small images. (fillers etc.) 
    solrQuery.add("fl", indexDocFieldList);

    QueryResponse rsp = solrServer.query(solrQuery,METHOD.POST);

    if (rsp.getGroupResponse()== null){
      // log.info("no images found for search:"+searchString);
      return images;
    }

    List<Group> values = rsp.getGroupResponse().getValues().get(0).getValues();
    for (Group current:values){
      SolrDocumentList docs = current.getResult();
      ArrayList<IndexDoc> groupDocs = solrDocList2IndexDoc(docs);
      String source_file_path= groupDocs.get(0).getSource_file_path();
      ArcEntryDescriptor desc= new ArcEntryDescriptor();
      desc.setUrl(groupDocs.get(0).getUrl());
      desc.setUrl_norm(groupDocs.get(0).getUrl_norm());
      desc.setSource_file_path(source_file_path);
      desc.setHash(groupDocs.get(0).getHash());
      desc.setOffset(groupDocs.get(0).getOffset());
      desc.setContent_type(groupDocs.get(0).getMimeType());

      images.add(desc);
    }                              

    //    log.info("resolve images:" + searchString + " found:" + images.size());
    return images;
  }


  public SearchResult search(String searchString, int results) throws Exception {
    return search(searchString,null,results);
  }

  public SearchResult search(String searchString, String filterQuery) throws Exception {
    return search(searchString,filterQuery,50);
  }


  public ArrayList<Date> getHarvestTimesForUrl(String url) throws Exception {
    System.out.println("harvesttimes for url:"+url);
    ArrayList<Date> dates = new ArrayList<Date>();
    String urlNormFixed = normalizeUrl(url);    
    SolrQuery solrQuery = new SolrQuery();
    solrQuery = new SolrQuery("url_norm:\""+urlNormFixed+"\"");     
    solrQuery.set("facet", "false"); //very important. Must overwrite to false. Facets are very slow and expensive.
    solrQuery.add("fl","id, crawl_date");    
    solrQuery.setRows(1000000);


    QueryResponse rsp = solrServer.query(solrQuery,METHOD.POST);
    SolrDocumentList docs = rsp.getResults();

    for (SolrDocument doc : docs) {
      Date date = (Date) doc.get("crawl_date");    
      dates.add(date);
    }           
    return dates;
  }


  public ArrayList<IndexDoc> getHarvestPreviewsForUrl(String url) throws Exception {

    String urlNormFixed = normalizeUrl(url);    
    SolrQuery solrQuery = new SolrQuery();
    solrQuery = new SolrQuery("(url_norm:\""+urlNormFixed+"\"");     
    solrQuery.set("facet", "false"); //very important. Must overwrite to false. Facets are very slow and expensive.
    solrQuery.add("fl","id, crawl_date,source_file_path, source_file, source_file_offset, score");    
    solrQuery.add("sort","crawl_date asc");
    solrQuery.setRows(1000000);

    QueryResponse rsp = solrServer.query(solrQuery,METHOD.POST);
    SolrDocumentList docs = rsp.getResults();

    ArrayList<IndexDoc> indexDocs  = solrDocList2IndexDoc(docs);                   
    return indexDocs;
  }



  public IndexDoc getArcEntry(String source_file_path, long offset) throws Exception {

    SolrQuery solrQuery = new SolrQuery();
    solrQuery.set("facet", "false"); //very important. Must overwrite to false. Facets are very slow and expensive.
    solrQuery.add("fl", indexDocFieldList);   

    String query = null;
        
    //This is due to windows path in solr field source_file_offset. For linux the escape does nothing
    String pathEscaped= ClientUtils.escapeQueryChars(source_file_path);
    
    query = "source_file_path:\""+pathEscaped+"\" AND source_file_offset:"+offset ;         
    log.info("getArcEntry query:"+ query);    
    solrQuery.setQuery(query) ;
    solrQuery.setRows(1);

    QueryResponse rsp = solrServer.query(solrQuery,METHOD.POST);
    SolrDocumentList docs = rsp.getResults();

    if (docs.getNumFound() == 0){
      throw new Exception("Could not find arc entry in index:"+source_file_path +" offset:"+offset);
    }

    ArrayList<IndexDoc> indexDocs = solrDocList2IndexDoc(docs);

    return indexDocs.get(0);
  }

  /*

  public SearchResult imageLocationSearch(String searchString, int results) throws Exception {
    log.info("imageLocationsearch for:" + searchString);
    SearchResult result = new SearchResult();
    SolrQuery solrQuery = new SolrQuery();
    solrQuery.set("facet", "false"); //very important. Must overwrite to false. Facets are very slow and expensive.
    solrQuery.add("fl", indexDocFieldList);
    solrQuery.setQuery(searchString); // only search images
    solrQuery.setRows(results);    
    solrQuery.setFilterQueries( +" and filter:"+filterQuery););


    QueryResponse rsp = solrServer.query(solrQuery,METHOD.POST);
    SolrDocumentList docs = rsp.getResults();


    result.setNumberOfResults(docs.getNumFound());
    ArrayList<IndexDoc> indexDocs = solrDocList2IndexDoc(docs);
    result.setResults(indexDocs);
    log.info("search for:" + searchString + " found:" + result.getNumberOfResults());
    return result;
  }

   */




  public ArrayList<IndexDoc> imagesLocationSearch(String searchText, String filterQuery,int results,double latitude, double longitude, double radius) throws Exception {
    log.info("imagesLocationSearch:" + searchText +" coordinates:"+latitude+","+longitude +" radius:"+radius);

    SolrQuery solrQuery = new SolrQuery();
    solrQuery.set("facet", "false"); //very important. Must overwrite to false. Facets are very slow and expensive.
    solrQuery.add("fl", indexDocFieldList);
    solrQuery.add("group","true");       
    solrQuery.add("group.field","hash"); //Notice not using url_norm. We want really unique images.
    solrQuery.add("group.format","simple");
    solrQuery.add("group.limit","1");    
    solrQuery.setRows(results);
    //The 3 lines defines geospatial search. The ( ) are required if you want to AND with another query
    solrQuery.setQuery("({!geofilt sfield=exif_location}) AND "+searchText);       
    solrQuery.setParam("pt", latitude+","+longitude);
    solrQuery.setParam("d", ""+radius);

    if (filterQuery != null){
      solrQuery.setFilterQueries(filterQuery);
    }

    QueryResponse rsp = solrServer.query(solrQuery);


    //SolrDocumentList docs = rsp.getResults();
    SolrDocumentList docs =  rsp.getGroupResponse().getValues().get(0).getValues().get(0).getResult();     
    ArrayList<IndexDoc> indexDocs = solrDocList2IndexDoc(docs);
   
    return indexDocs;
  }


  public SearchResult search(String searchString, String filterQuery, int results) throws Exception {
    SearchResult result = new SearchResult();
    SolrQuery solrQuery = new SolrQuery();
    solrQuery.set("facet", "false"); //very important. Must overwrite to false. Facets are very slow and expensive.
    solrQuery.add("fl", indexDocFieldList);
    solrQuery.setQuery(searchString); // only search images
    solrQuery.setRows(results);
    if (filterQuery != null){
      solrQuery.setFilterQueries(filterQuery);
    }

    QueryResponse rsp = solrServer.query(solrQuery,METHOD.POST);
    SolrDocumentList docs = rsp.getResults();


    result.setNumberOfResults(docs.getNumFound());
    ArrayList<IndexDoc> indexDocs = solrDocList2IndexDoc(docs);
    result.setResults(indexDocs);
    return result;
  }
  

  public long numberOfDocuments() throws Exception {    
    SolrQuery solrQuery = new SolrQuery();
    solrQuery.setQuery("*:*"); 
    QueryResponse rsp = solrServer.query(solrQuery,METHOD.POST);
    SolrDocumentList docs = rsp.getResults();
    return docs.getNumFound();    
  }
  
  public ArrayList<IndexDoc> findNearestHarvestTimeForMultipleUrls(HashSet<String> urls, String timeStamp) throws Exception{
    ArrayList<IndexDoc>  allDocs = new ArrayList<IndexDoc>();
    Iterable<List<String>> splitSets = Iterables.partition(urls, 1000); //split into sets of size max 1000;
    for (List<String> set : splitSets){
      allDocs.addAll(findNearestHarvestTimeForMultipleUrlsMax1000(new HashSet<>(set), timeStamp));
    }				
    return allDocs;			
  }


  private List<IndexDoc> findNearestHarvestTimeForMultipleUrlsMax1000(HashSet<String> urls, String timeStamp) throws Exception{
    SolrDocumentList docs = findNearestDocuments(urls, timeStamp, indexDocFieldList);

    ArrayList<IndexDoc>  allDocs = new ArrayList<IndexDoc>(docs.size());
    for (SolrDocument current:docs){
      IndexDoc groupDoc = solrDocument2IndexDoc(current);
      allDocs.add(groupDoc);                             
    }                    

    return allDocs;
  }

  public SolrDocumentList findNearestDocuments(HashSet<String> urls, String timeStamp, String fieldList)
          throws SolrServerException, IOException {
    final int chunkSize = 1000;
    
    if (urls.size() > chunkSize){
      SolrDocumentList allDocs = new SolrDocumentList();
      Iterable<List<String>> splitSets = Iterables.partition(urls, chunkSize); //split into sets of size max chunkSize;
      for (List<String> chunk : splitSets){
        SolrDocumentList chunkDocs = findNearestDocuments(new HashSet<>(chunk), timeStamp, fieldList);
        mergeInto(allDocs, chunkDocs);
        // What is allDocs.start and should we care?
      }
      return allDocs;
    }
<<<<<<< HEAD
    buf.append(")");
 log.info(buf.toString());
=======
>>>>>>> 8ddafc0b

    SolrQuery solrQuery = new SolrQuery();
    solrQuery.setQuery(urlQueryJoin("url_norm", "OR", urls));

    solrQuery.setFacet(false);
    solrQuery.setGetFieldStatistics(false);
    solrQuery.setRows(urls.size());
<<<<<<< HEAD
    solrQuery.add("facet", "false"); //very important. Must overwrite to false. Facets are very slow and expensive.    
    solrQuery.add("fl", indexDocFieldList);            
    solrQuery.add("group","true"); //Default only 1 value
    solrQuery.add("group.field","url_norm");
    solrQuery.add("sort","abs(sub(ms("+timeStamp+"), crawl_date)) asc");
    solrQuery.add("group.format","simple");
    solrQuery.add("group.limit","1");
    solrQuery.setRows(1000);
    solrQuery.setFilterQueries("record_type:response OR record_type:arc"); //No binary for revists. 
=======
    solrQuery.set("group", "true");
    solrQuery.set("group.field", "url_norm");
    solrQuery.set("group.size", "1");
    solrQuery.set("group.sort","abs(sub(ms("+timeStamp+"), crawl_date)) asc");
    solrQuery.add("fl", fieldList);

    solrQuery.setFilterQueries("record_type:response OR record_type:arc"); //No binary for revists.

    QueryResponse rsp = solrServer.query(solrQuery, METHOD.POST);
    SolrDocumentList docs = groupsToDoc(rsp);
    log.info("number URLS in search:" +urls.size() +" number of harvested url found:"  + docs.size() +
             " time:"+rsp.getQTime());
    return docs;
  }
>>>>>>> 8ddafc0b

  public static void mergeInto(SolrDocumentList main, SolrDocumentList additional) {
    main.addAll(additional);
    if (additional.getMaxScore() != null) {
      main.setMaxScore(main.getMaxScore() == null ? additional.getMaxScore() :
                               Math.max(main.getMaxScore(), additional.getMaxScore()));
    }
    main.setNumFound(main.getNumFound() + additional.getNumFound());
  }

<<<<<<< HEAD
    ArrayList<IndexDoc>  allDocs = new ArrayList<IndexDoc>();
    SolrDocumentList docs =  rsp.getGroupResponse().getValues().get(0).getValues().get(0).getResult();
           
    for (SolrDocument current:docs){
      IndexDoc groupDoc = solrDocument2IndexDoc(current);
       log.info("url_norm:"+groupDoc.getUrl_norm());
      allDocs.add(groupDoc);                             
    }                    
=======
  private SolrDocumentList groupsToDoc(QueryResponse rsp) {
    SolrDocumentList docs = new SolrDocumentList();
    if (rsp == null || rsp.getGroupResponse() == null || rsp.getGroupResponse().getValues() == null ||
            rsp.getGroupResponse().getValues().isEmpty()) {
      return docs;
    }
    for (GroupCommand groupCommand: rsp.getGroupResponse().getValues()) {
      for (Group group: groupCommand.getValues()) {
        mergeInto(docs, group.getResult());
      }
    }
    return docs;
  }
>>>>>>> 8ddafc0b

  @SuppressWarnings("SameParameterValue")
  private String urlQueryJoin(String field, String operator, Iterable<String> urls) {
    StringBuilder sb = new StringBuilder();
    boolean first = true;
    sb.append(field).append(":(");
    for (String url: urls) {
      if (!first) {
        sb.append(" ").append(operator).append(" ");
      }
      first = false;
      sb.append("\"").append(normalizeUrl(url)).append("\"");
    }
    sb.append(")");
    return sb.toString();
  }

  /*
   * Notice here do we not fix url_norm 
   */
  public IndexDoc findClosestHarvestTimeForUrl(String url,String timeStamp) throws Exception {
    log.info("search for:" + url +" for crawldate:"+timeStamp);

    if (url == null || timeStamp == null){
      throw new IllegalArgumentException("harvestUrl or timeStamp is null"); // Can happen for url-rewrites that are not corrected       
    }

    String urlNormFixed = normalizeUrl(url);
    String query = "url_norm:\""+ urlNormFixed +"\"";    
    log.info("search for url_norm:"+urlNormFixed);
    
    
    SolrQuery solrQuery = new SolrQuery();
    solrQuery.setQuery(query);
 
    solrQuery.setFilterQueries("record_type:response OR record_type:arc"); //No binary for revists. 

    solrQuery.set("facet", "false"); //very important. Must overwrite to false. Facets are very slow and expensive.
    solrQuery.add("sort","abs(sub(ms("+timeStamp+"), crawl_date)) asc");
    solrQuery.add("fl", indexDocFieldList);
    //solrQuery.setRows(1);
    //code below is temporary fix for the solr bug. Get the nearest and find which one is nearest.
    //The solr sort is bugged when timestamps are close. The bug is also present in other methods in this class, but not as critical there.
    //Hoping for a solr fix....
    solrQuery.setRows(10);
    
    
    QueryResponse rsp = solrServer.query(solrQuery,METHOD.POST);        

    SolrDocumentList docs = rsp.getResults();
    if (docs == null  || docs.size() ==0){
      return null;
    }
    ArrayList<IndexDoc> indexDocs = solrDocList2IndexDoc(docs);              

     //Return the one nearest
    int bestIndex = 0; //This would be correct if solr could sort correct. 
    // Solr uses a precisionsStep you can define in schema.xml if you want precision to seconds. But this is not done in warc-indexer 3.0 schema.
    //Instead we extract the top 10 and find the nearest but checking against all.

    
    DateFormat dateFormat = new SimpleDateFormat("yyyy-MM-dd'T'HH:mm:ss"); 
    long inputCrawlDate= dateFormat.parse(timeStamp).getTime(); //From the input
    long bestMatchDifference = 9999999999999L;
    
    for (int i =0 ;i<indexDocs.size() ;i++){           
      IndexDoc doc = indexDocs.get(i);
      String crawlDateDoc = doc.getCrawlDate();      
      long crawlDateForDocument=  dateFormat.parse(crawlDateDoc).getTime();  //For this document      
      long thisMatch = Math.abs(inputCrawlDate - crawlDateForDocument);
      if (thisMatch<bestMatchDifference){
        bestIndex = i;
        bestMatchDifference = thisMatch;      
      }            
    }
    
    if (bestIndex != 0){
      log.warn("Fixed Solr time sort bug, found a better match, # result:"+bestIndex);     
    }    
    return indexDocs.get(bestIndex);     
  }



  public HashMap<Integer, Long> getYearHtmlFacets(String query) throws Exception {
    //facet=true&facet.field=crawl_year&facet.sort=index&facet.limit=500    
    if (!TAGS_VALID_PATTERn.matcher(query).matches()) {
      throw new InvalidArgumentServiceException("Tag syntax not accepted:"+query);        
    }


    SolrQuery solrQuery = new SolrQuery();
    solrQuery.setQuery("elements_used:\""+query+"\""); 
    solrQuery.setFilterQueries("content_type_norm:html"); //only html pages
    solrQuery.setRows(0); //1 page only
    solrQuery.add("fl","id");//rows are 0 anyway
    solrQuery.set("facet", "true");
    solrQuery.set("facet.field", "crawl_year");
    solrQuery.set("facet.sort", "index");
    solrQuery.set("facet.limit", "500"); //500 is higher than number of different years



    QueryResponse rsp = solrServer.query(solrQuery,METHOD.POST);

    FacetField facetField = rsp.getFacetField("crawl_year");

    HashMap<Integer, Long> allCount = new HashMap<Integer, Long>();

    for (FacetField.Count c :facetField.getValues()){
      allCount.put(Integer.parseInt(c.getName()), c.getCount());                    
    }        
    return allCount;  
  }

  public HashMap<Integer, Long> getYearFacetsHtmlAll() throws Exception {
    //facet=true&facet.field=crawl_year&facet.sort=index&facet.limit=500    

    SolrQuery solrQuery = new SolrQuery();
    solrQuery.setQuery("*:*"); 
    solrQuery.setFilterQueries("content_type_norm:html"); //only html pages
    solrQuery.setRows(0); //1 page only
    solrQuery.add("fl","id");//rows are 0 anyway
    solrQuery.set("facet", "true");
    solrQuery.set("facet.field", "crawl_year");
    solrQuery.set("facet.sort", "index");
    solrQuery.set("facet.limit", "500"); //500 is higher than number of different years

    QueryResponse rsp = solrServer.query(solrQuery,METHOD.POST);

    FacetField facetField = rsp.getFacetField("crawl_year");

    HashMap<Integer, Long> allCount = new HashMap<Integer, Long>();

    for (FacetField.Count c :facetField.getValues()){
      allCount.put(Integer.parseInt(c.getName()), c.getCount());                    
    }        
    return allCount;  
  }



  public HashMap<Integer, Long> getYearTextHtmlFacets(String query) throws Exception {
    //facet=true&facet.field=crawl_year&facet.sort=index&facet.limit=500    


    /*
      if (!OK.matcher(query).matches()) {
          throw new InvalidArgumentServiceException("Tag syntax not accepted:"+query);        
        }
     */

    SolrQuery solrQuery = new SolrQuery();
    solrQuery.setQuery("text:\""+query+"\""); 
    solrQuery.setFilterQueries("content_type_norm:html"); //only html pages
    solrQuery.setRows(0); //1 page only
    solrQuery.add("fl","id");//rows are 0 anyway
    solrQuery.set("facet", "true");
    solrQuery.set("facet.field", "crawl_year");
    solrQuery.set("facet.sort", "index");
    solrQuery.set("facet.limit", "500"); //500 is higher than number of different years



    QueryResponse rsp = solrServer.query(solrQuery,METHOD.POST);

    FacetField facetField = rsp.getFacetField("crawl_year");

    HashMap<Integer, Long> allCount = new HashMap<Integer, Long>();

    for (FacetField.Count c :facetField.getValues()){
      allCount.put(Integer.parseInt(c.getName()), c.getCount());                    
    }        
    return allCount;  
  }


  
  /*
   * Uses the stats component and hyperloglog for ultra fast performance instead of grouping, which does not work well over many shards.
   * 
   * Extract statistics for a given domain and year.
   * Number of unique pages (very precise due to hyperloglog)
   * Number of ingoing links (very precise due to hyperloglog)
   * Total size (of the unique pages). (not so precise due, tests show max 10% error, less for if there are many pages)
   */
  public DomainYearStatistics domainStatistics(String domain, int year) throws Exception{

    DomainYearStatistics stats = new DomainYearStatistics();
    stats.setYear(year);
    stats.setDomain(domain);

    String searchString="domain:\""+domain+"\"";

    SolrQuery solrQuery = new SolrQuery();

    solrQuery.setQuery(searchString); 
    solrQuery.set("facet", "false"); 
    solrQuery.addFilterQuery("content_type_norm:html AND status_code:200");
    solrQuery.addFilterQuery("crawl_year:"+year);            
    solrQuery.setRows(0);
    solrQuery.add("fl","id");
    solrQuery.add("stats","true");
    solrQuery.add("stats.field","{!count=true cardinality=true}url_norm"); //Important, use cardinality and not unique.
    solrQuery.add("stats.field","{!sum=true}content_length");

    QueryResponse rsp = solrServer.query(solrQuery);  

    Map<String, FieldStatsInfo> statsMap = rsp.getFieldStatsInfo();
    FieldStatsInfo statsUrl_norm = statsMap.get("url_norm");
    long url_norm_cardinality = statsUrl_norm.getCardinality();
    long url_norm_total = statsUrl_norm.getCount();         

    FieldStatsInfo statsContent_length = statsMap.get("content_length");
    Double sum = (Double) statsContent_length.getSum();


    //estimate content_length for the uniqie pages by fraction of total.
    double size = sum*(url_norm_cardinality*1d/url_norm_total)*1d/1024d;                  
    stats.setSizeInKb((int)size);         
    stats.setTotalPages((int)url_norm_cardinality); 

    //Links         
    solrQuery = new SolrQuery();
    solrQuery.setQuery("links_domains:\""+domain+"\" -"+searchString); //links to, but not from same domain   
    solrQuery.addFilterQuery("content_type_norm:html AND status_code:200");
    solrQuery.addFilterQuery("crawl_year:"+year);            
    solrQuery.setRows(0);
    solrQuery.add("stats","true");
    solrQuery.add("fl","id");
    solrQuery.add("stats.field","{!cardinality=true}domain"); //Important, use cardinality and not unique.

    rsp = solrServer.query(solrQuery);
    Map<String, FieldStatsInfo> stats2 = rsp.getFieldStatsInfo();


    FieldStatsInfo statsLinks = stats2.get("domain");         
    long links_cardinality = statsLinks.getCardinality();         
    stats.setIngoingLinks((int)links_cardinality);         
    return stats;
  }



  private static ArrayList<IndexDoc> solrDocList2IndexDoc(SolrDocumentList docs) {
    ArrayList<IndexDoc> earchives = new ArrayList<IndexDoc>();
    for (SolrDocument current : docs) {
      earchives.add(solrDocument2IndexDoc(current));
    }
    return earchives;
  }

  private static IndexDoc solrDocument2IndexDoc(SolrDocument doc) {
    IndexDoc indexDoc = new IndexDoc();
    indexDoc.setScore(Double.valueOf((float) doc.getFieldValue("score")));
    indexDoc.setId((String) doc.get("id"));
    indexDoc.setTitle((String) doc.get("title"));
    indexDoc.setSource_file_path((String) doc.get("source_file_path"));
    indexDoc.setResourceName((String) doc.get("resourcename"));        
    indexDoc.setUrl((String) doc.get("url"));
    indexDoc.setUrl_norm((String) doc.get("url_norm"));
    indexDoc.setOffset(getOffset(doc));
    indexDoc.setContentType((String) doc.get("content_type"));    
    indexDoc.setContentTypeNorm((String) doc.get("content_type_norm"));
    indexDoc.setContentEncoding((String) doc.get("content_encoding"));
    indexDoc.setType((String) doc.get("type"));
    indexDoc.setExifLocation((String) doc.get("exif_location"));

    String hash = (String) doc.get("hash");
    indexDoc.setHash((String) hash);      

    Date date = (Date) doc.get("crawl_date");        
    indexDoc.setCrawlDateLong(date.getTime());
    indexDoc.setCrawlDate(getSolrTimeStamp(date));  //HACK! demo must be ready for lunch

    indexDoc.setMimeType((String) doc.get("content_type"));         

    indexDoc.setOffset(getOffset(doc));

    Object o =  doc.getFieldValue("links_images");
    if (o != null){
      indexDoc.setImageUrls((ArrayList<String>) o);
    }

    return indexDoc;
  }

  //TO, remove method and inline 
  public static long getOffset(SolrDocument doc){
    return  (Long) doc.get("source_file_offset");

  }


  private static String getSolrTimeStamp(Date date){
    DateFormat dateFormat = new SimpleDateFormat("yyyy-MM-dd'T'HH:mm:ss"); //not thread safe, so create new         
    dateFormat.setTimeZone(TimeZone.getTimeZone("UTC"));    
    return dateFormat.format(date)+"Z";

  }


  private static String normalizeUrl(String url){
    return Normalisation.canonicaliseURL(url);          
  }

  

}
<|MERGE_RESOLUTION|>--- conflicted
+++ resolved
@@ -1,901 +1,880 @@
-package dk.kb.netarchivesuite.solrwayback.solr;
-
-import java.io.IOException;
-import java.text.DateFormat;
-import java.text.SimpleDateFormat;
-import java.util.ArrayList;
-import java.util.Date;
-import java.util.HashMap;
-import java.util.HashSet;
-import java.util.List;
-import java.util.Map;
-import java.util.TimeZone;
-import java.util.regex.Pattern;
-
-import org.apache.solr.client.solrj.SolrClient;
-import org.apache.solr.client.solrj.SolrQuery;
-import org.apache.solr.client.solrj.SolrRequest.METHOD;
-import org.apache.solr.client.solrj.SolrServerException;
-import org.apache.solr.client.solrj.impl.HttpSolrClient;
-import org.apache.solr.client.solrj.response.*;
-import org.apache.solr.client.solrj.response.FacetField.Count;
-<<<<<<< HEAD
-import org.apache.solr.client.solrj.response.FieldStatsInfo;
-import org.apache.solr.client.solrj.response.Group;
-import org.apache.solr.client.solrj.response.GroupCommand;
-import org.apache.solr.client.solrj.response.QueryResponse;
-=======
->>>>>>> 8ddafc0b
-import org.apache.solr.client.solrj.util.ClientUtils;
-import org.apache.solr.common.SolrDocument;
-import org.apache.solr.common.SolrDocumentList;
-import org.slf4j.Logger;
-import org.slf4j.LoggerFactory;
-import com.google.common.collect.Iterables;
-
-import dk.kb.netarchivesuite.solrwayback.parsers.Normalisation;
-import dk.kb.netarchivesuite.solrwayback.properties.PropertiesLoader;
-import dk.kb.netarchivesuite.solrwayback.service.dto.ArcEntryDescriptor;
-import dk.kb.netarchivesuite.solrwayback.service.dto.IndexDoc;
-import dk.kb.netarchivesuite.solrwayback.service.dto.SearchResult;
-import dk.kb.netarchivesuite.solrwayback.service.dto.statistics.DomainYearStatistics;
-import dk.kb.netarchivesuite.solrwayback.service.exception.InvalidArgumentServiceException;
-import dk.kb.netarchivesuite.solrwayback.solr.FacetCount;
-
-
-public class NetarchiveSolrClient {
-
-  private static final Logger log = LoggerFactory.getLogger(NetarchiveSolrClient.class);
-  protected static SolrClient solrServer;
-  protected  static NetarchiveSolrClient instance = null;
-  protected  static Pattern TAGS_VALID_PATTERn = Pattern.compile("[-_.a-zA-Z0-9Ã¦Ã¸Ã¥Ã†Ã˜Ã…]+"); 
-
-  protected static String indexDocFieldList = "id,score,title,url,url_norm,links_images,source_file_path,source_file,source_file_offset,resourcename,content_type,content_type_norm,hash,type,crawl_date,content_encoding,exif_location";
-
-  protected NetarchiveSolrClient() { // private. Singleton
-  }
-
-  // Example url with more than 1000 rewrites: http://belinda:9721/webarchivemimetypeservlet/services/wayback?waybackdata=20140119010303%2Fhttp%3A%2F%2Fbillige-skilte.dk%2F%3Fp%3D35
-
-
-   /*
-   * Called from initialcontextlistener when tomcat is starting up.
-   * 
-   */
-  public static void initialize(String solrServerUrl) {
-    solrServer =  new HttpSolrClient.Builder(solrServerUrl).build();
-    //  solrServer.setRequestWriter(new BinaryRequestWriter()); // To avoid http error code 413/414, due to monster URI. (and it is faster)
-
-    instance = new NetarchiveSolrClient();
-    log.info("SolrClient initialized with solr server url:" + solrServerUrl);
-  }
-
-  
-  
-  public static NetarchiveSolrClient getInstance() {
-    if (instance == null) {
-      throw new IllegalArgumentException("SolrClient not initialized");
-    }
-    return instance;
-  }
-
-
-  /*
-   * Delegate 
-   */
-  public  List<FacetCount> getDomainFacets(String domain, int facetLimit, boolean ingoing, Date crawlDateStart, Date crawlDateEnd) throws Exception{
-
-    if (ingoing){
-      return getDomainFacetsIngoing(domain, facetLimit, crawlDateStart,crawlDateEnd);
-    }
-    else{
-      return getDomainFacetsOutgoing(domain, facetLimit, crawlDateStart,crawlDateEnd);
-    }       
-  }
-
-  /*
-   * Get other domains linking to this domain
-   * 
-   */
-  public  List<FacetCount> getDomainFacetsIngoing(String domain, int facetLimit, Date crawlDateStart, Date crawlDateEnd) throws Exception{
-
-
-    String dateStart= getSolrTimeStamp(crawlDateStart);
-    String dateEnd = getSolrTimeStamp(crawlDateEnd);
-
-
-    SolrQuery solrQuery = new SolrQuery();
-    solrQuery.setQuery("links_domains:\""+domain+"\" AND -domain:\""+domain+"\"");
-    solrQuery.setRows(0);
-    solrQuery.set("facet", "true");       
-    solrQuery.add("facet.field","domain");
-    solrQuery.add("facet.limit",""+facetLimit);
-    solrQuery.addFilterQuery("crawl_date:["+dateStart+ " TO "+dateEnd+"]");
-
-    solrQuery.add("fl","id,score,title,source_file, source_file_path,source_file_offset,url, url_norm,content_type_norm,hash,crawl_date,content_type, content_encoding"); //only request fields used
-
-    QueryResponse rsp = solrServer.query(solrQuery,METHOD.POST);      
-    List<FacetCount> facetList = new ArrayList<FacetCount>();
-    FacetField facet = rsp.getFacetField("domain");
-    for (Count c: facet.getValues()){
-      FacetCount fc = new FacetCount();
-      fc.setValue(c.getName());
-      fc.setCount(c.getCount());      
-      facetList.add(fc);
-    }
-    return facetList;    
-  }
-
-  /* 
-   *Get the domains this domain links to this domain 
-   */
-  public  List<FacetCount> getDomainFacetsOutgoing(String domain, int facetLimit, Date crawlDateStart, Date crawlDateEnd) throws Exception{
-
-
-    String dateStart= getSolrTimeStamp(crawlDateStart);
-    String dateEnd = getSolrTimeStamp(crawlDateEnd);
-
-    SolrQuery solrQuery = new SolrQuery();
-    solrQuery.setQuery("domain:\""+domain+"\"");  
-
-    solrQuery.setRows(0);
-    solrQuery.set("facet", "true");       
-    solrQuery.add("facet.field","links_domains");
-    solrQuery.add("facet.limit",""+(facetLimit+1)); //+1 because itself will be removed and is almost certain of resultset if self-linking
-    solrQuery.addFilterQuery("crawl_date:["+dateStart+ " TO "+dateEnd+"]");
-    solrQuery.add("fl","id,score,title,source_file,source_file_path,source_file_offset,url, url_norm,content_type_norm,hash,crawl_date,content_type, content_encoding"); //only request fields used
-
-    QueryResponse rsp = solrServer.query(solrQuery,METHOD.POST);      
-    List<FacetCount> facetList = new ArrayList<FacetCount>();
-    FacetField facet = rsp.getFacetField("links_domains");
-
-    //We have to remove the domain itself.
-    for (Count c: facet.getValues()){
-      if (!c.getName().equalsIgnoreCase(domain)){
-        FacetCount fc = new FacetCount();
-        fc.setValue(c.getName());
-        fc.setCount(c.getCount());      
-        facetList.add(fc);
-      }
-    }
-    return facetList;    
-  }
-
-
-
-
-  /*
-   * The logic for getting the 4 dates in 2 queries is too complicated, and only gives small performance boost... 
-   */
-  public WaybackStatistics getWayBackStatistics(String url, String url_norm, String crawlDate)  throws Exception{    
-    WaybackStatistics stats = new  WaybackStatistics();
-    stats.setUrl(url);
-    stats.setUrl_norm(url_norm);
-    //These will only be set if they are different from input (end points). So set them below
-    stats.setLastHarvestDate(crawlDate);
-    stats.setFirstHarvestDate(crawlDate);
-
-    //We query for 1 result to get the domain.
-    String domain = null;
-     long start = System.currentTimeMillis();
-    stats.setHarvestDate(crawlDate);
-    log.info("Getting wayback statistics for solrdate:"+crawlDate); 
-    final String statsField= "crawl_date";
-
-    int results=0;
-    
-    String query = "url_norm:\""+url_norm+"\" AND crawl_date:{\""+crawlDate+"\" TO *]";    
-
-    SolrQuery solrQuery = new SolrQuery(query);            
-
-    solrQuery.setRows(1);
-    solrQuery.setGetFieldStatistics(true);
-    solrQuery.setGetFieldStatistics(statsField);
-
-    QueryResponse rsp = solrServer.query(solrQuery,METHOD.POST);	  	  
-    log.info("Stats call part 1:"+(System.currentTimeMillis()-start));
-    results += rsp.getResults().getNumFound();
-    if (rsp.getResults().getNumFound() != 0 ){
-      domain=  (String) rsp.getResults().get(0).getFieldValue("domain");
-      final FieldStatsInfo fieldStats = rsp.getFieldStatsInfo().get(statsField);       
-      if (fieldStats!= null){
-        stats.setLastHarvestDate(getSolrTimeStamp((Date)fieldStats.getMax()));        
-        String next = getSolrTimeStamp((Date)fieldStats.getMin());            
-        if (!crawlDate.equals(next)){
-          stats.setNextHarvestDate(next);//Dont want same as next
-        }        
-      }
-    }
-
-    
-    solrQuery = new SolrQuery("(url_norm:\""+url_norm+"\") AND crawl_date:[* TO \""+crawlDate+"\"}");                
-    solrQuery.setRows(1);
-    solrQuery.add("fl","domain");
-    solrQuery.setGetFieldStatistics(true);
-    solrQuery.setGetFieldStatistics(statsField);
-
-
-    rsp = solrServer.query(solrQuery,METHOD.POST);          
-    log.info("Stats call part 2:"+(System.currentTimeMillis()-start));
-    results += rsp.getResults().getNumFound();
-    if (rsp.getResults().getNumFound() != 0 ){
-      domain=  (String) rsp.getResults().get(0).getFieldValue("domain");
-      final FieldStatsInfo fieldStats = rsp.getFieldStatsInfo().get(statsField);       
-      if (fieldStats != null){
-        stats.setFirstHarvestDate( getSolrTimeStamp((Date)fieldStats.getMin()));        
-        String previous =  getSolrTimeStamp((Date)fieldStats.getMax());
-        if (!crawlDate.equals(previous)){ //Dont want same as previous
-          stats.setPreviousHarvestDate(previous);
-        }        
-      }      
-    }
-
-    stats.setNumberOfHarvest(results+1); //The +1 is the input value that is not included in any of the two result sets.
-
-    if (domain == null){      
-      //This can happen if we only have 1 harvest. It will not be include in the {x,*] og [*,x } since x is not included
-      solrQuery = new SolrQuery("url_norm:\""+url_norm+"\"");            
-      solrQuery.setRows(1);
-      solrQuery.setGetFieldStatistics(true);
-      solrQuery.setGetFieldStatistics(statsField);
-
-      rsp = solrServer.query(solrQuery,METHOD.POST);
-      if (rsp.getResults().size() == 0){        
-        return stats; //url never found. 
-      }
-      domain=(String) rsp.getResults().get(0).getFieldValue("domain");    
-    }    
-    stats.setDomain(domain);
-    solrQuery = new SolrQuery("domain:\""+domain+"\"");            
-    solrQuery.setRows(0);
-    solrQuery.setGetFieldStatistics(true);
-    solrQuery.setGetFieldStatistics("content_length");
-
-
-    rsp = solrServer.query(solrQuery,METHOD.POST);
-    log.info("Stats call part 3:"+(System.currentTimeMillis()-start));
-    long numberHarvestDomain= rsp.getResults().getNumFound();
-    stats.setNumberHarvestDomain(numberHarvestDomain);
-    if (numberHarvestDomain != 0 ){    
-      final FieldStatsInfo fieldStats = rsp.getFieldStatsInfo().get("content_length");       
-      if (fieldStats != null){        
-        double totalContentLength = (Double) fieldStats.getSum();
-        stats.setDomainHarvestTotalContentLength((long) totalContentLength);         
-      }      
-    }
-    log.info("total time getting wayback statistics for solrdate:"+crawlDate +" was :"+(System.currentTimeMillis()-start)); 
-    return stats;
-
-  }
-
-
-  public ArrayList<ArcEntryDescriptor> findImagesForTimestamp(String searchString, String timeStamp) throws Exception {    
-    ArrayList<ArcEntryDescriptor> images= new ArrayList<>();
-
-    SolrQuery solrQuery = new SolrQuery();
-    solrQuery.setQuery(searchString); // only search images
-    solrQuery.setRows(50); //get 50 images...
-
-    solrQuery.set("facet", "false"); //very important. Must overwrite to false. Facets are very slow and expensive.
-    solrQuery.add("group","true");       
-    solrQuery.add("group.field","url_norm");
-    solrQuery.add("group.sort","abs(sub(ms("+timeStamp+"), crawl_date)) asc");
-    solrQuery.setFilterQueries("content_type_norm:image"); //only images
-    solrQuery.setFilterQueries("record_type:response"); //No binary for revists.       //TODO record_type arc missing!
-
-    solrQuery.setFilterQueries("image_size:[2000 TO *]"); //No small images. (fillers etc.) 
-    solrQuery.add("fl", indexDocFieldList);
-
-    QueryResponse rsp = solrServer.query(solrQuery,METHOD.POST);
-
-    if (rsp.getGroupResponse()== null){
-      // log.info("no images found for search:"+searchString);
-      return images;
-    }
-
-    List<Group> values = rsp.getGroupResponse().getValues().get(0).getValues();
-    for (Group current:values){
-      SolrDocumentList docs = current.getResult();
-      ArrayList<IndexDoc> groupDocs = solrDocList2IndexDoc(docs);
-      String source_file_path= groupDocs.get(0).getSource_file_path();
-      ArcEntryDescriptor desc= new ArcEntryDescriptor();
-      desc.setUrl(groupDocs.get(0).getUrl());
-      desc.setUrl_norm(groupDocs.get(0).getUrl_norm());
-      desc.setSource_file_path(source_file_path);
-      desc.setHash(groupDocs.get(0).getHash());
-      desc.setOffset(groupDocs.get(0).getOffset());
-      desc.setContent_type(groupDocs.get(0).getMimeType());
-
-      images.add(desc);
-    }                              
-
-    //    log.info("resolve images:" + searchString + " found:" + images.size());
-    return images;
-  }
-
-
-  public SearchResult search(String searchString, int results) throws Exception {
-    return search(searchString,null,results);
-  }
-
-  public SearchResult search(String searchString, String filterQuery) throws Exception {
-    return search(searchString,filterQuery,50);
-  }
-
-
-  public ArrayList<Date> getHarvestTimesForUrl(String url) throws Exception {
-    System.out.println("harvesttimes for url:"+url);
-    ArrayList<Date> dates = new ArrayList<Date>();
-    String urlNormFixed = normalizeUrl(url);    
-    SolrQuery solrQuery = new SolrQuery();
-    solrQuery = new SolrQuery("url_norm:\""+urlNormFixed+"\"");     
-    solrQuery.set("facet", "false"); //very important. Must overwrite to false. Facets are very slow and expensive.
-    solrQuery.add("fl","id, crawl_date");    
-    solrQuery.setRows(1000000);
-
-
-    QueryResponse rsp = solrServer.query(solrQuery,METHOD.POST);
-    SolrDocumentList docs = rsp.getResults();
-
-    for (SolrDocument doc : docs) {
-      Date date = (Date) doc.get("crawl_date");    
-      dates.add(date);
-    }           
-    return dates;
-  }
-
-
-  public ArrayList<IndexDoc> getHarvestPreviewsForUrl(String url) throws Exception {
-
-    String urlNormFixed = normalizeUrl(url);    
-    SolrQuery solrQuery = new SolrQuery();
-    solrQuery = new SolrQuery("(url_norm:\""+urlNormFixed+"\"");     
-    solrQuery.set("facet", "false"); //very important. Must overwrite to false. Facets are very slow and expensive.
-    solrQuery.add("fl","id, crawl_date,source_file_path, source_file, source_file_offset, score");    
-    solrQuery.add("sort","crawl_date asc");
-    solrQuery.setRows(1000000);
-
-    QueryResponse rsp = solrServer.query(solrQuery,METHOD.POST);
-    SolrDocumentList docs = rsp.getResults();
-
-    ArrayList<IndexDoc> indexDocs  = solrDocList2IndexDoc(docs);                   
-    return indexDocs;
-  }
-
-
-
-  public IndexDoc getArcEntry(String source_file_path, long offset) throws Exception {
-
-    SolrQuery solrQuery = new SolrQuery();
-    solrQuery.set("facet", "false"); //very important. Must overwrite to false. Facets are very slow and expensive.
-    solrQuery.add("fl", indexDocFieldList);   
-
-    String query = null;
-        
-    //This is due to windows path in solr field source_file_offset. For linux the escape does nothing
-    String pathEscaped= ClientUtils.escapeQueryChars(source_file_path);
-    
-    query = "source_file_path:\""+pathEscaped+"\" AND source_file_offset:"+offset ;         
-    log.info("getArcEntry query:"+ query);    
-    solrQuery.setQuery(query) ;
-    solrQuery.setRows(1);
-
-    QueryResponse rsp = solrServer.query(solrQuery,METHOD.POST);
-    SolrDocumentList docs = rsp.getResults();
-
-    if (docs.getNumFound() == 0){
-      throw new Exception("Could not find arc entry in index:"+source_file_path +" offset:"+offset);
-    }
-
-    ArrayList<IndexDoc> indexDocs = solrDocList2IndexDoc(docs);
-
-    return indexDocs.get(0);
-  }
-
-  /*
-
-  public SearchResult imageLocationSearch(String searchString, int results) throws Exception {
-    log.info("imageLocationsearch for:" + searchString);
-    SearchResult result = new SearchResult();
-    SolrQuery solrQuery = new SolrQuery();
-    solrQuery.set("facet", "false"); //very important. Must overwrite to false. Facets are very slow and expensive.
-    solrQuery.add("fl", indexDocFieldList);
-    solrQuery.setQuery(searchString); // only search images
-    solrQuery.setRows(results);    
-    solrQuery.setFilterQueries( +" and filter:"+filterQuery););
-
-
-    QueryResponse rsp = solrServer.query(solrQuery,METHOD.POST);
-    SolrDocumentList docs = rsp.getResults();
-
-
-    result.setNumberOfResults(docs.getNumFound());
-    ArrayList<IndexDoc> indexDocs = solrDocList2IndexDoc(docs);
-    result.setResults(indexDocs);
-    log.info("search for:" + searchString + " found:" + result.getNumberOfResults());
-    return result;
-  }
-
-   */
-
-
-
-
-  public ArrayList<IndexDoc> imagesLocationSearch(String searchText, String filterQuery,int results,double latitude, double longitude, double radius) throws Exception {
-    log.info("imagesLocationSearch:" + searchText +" coordinates:"+latitude+","+longitude +" radius:"+radius);
-
-    SolrQuery solrQuery = new SolrQuery();
-    solrQuery.set("facet", "false"); //very important. Must overwrite to false. Facets are very slow and expensive.
-    solrQuery.add("fl", indexDocFieldList);
-    solrQuery.add("group","true");       
-    solrQuery.add("group.field","hash"); //Notice not using url_norm. We want really unique images.
-    solrQuery.add("group.format","simple");
-    solrQuery.add("group.limit","1");    
-    solrQuery.setRows(results);
-    //The 3 lines defines geospatial search. The ( ) are required if you want to AND with another query
-    solrQuery.setQuery("({!geofilt sfield=exif_location}) AND "+searchText);       
-    solrQuery.setParam("pt", latitude+","+longitude);
-    solrQuery.setParam("d", ""+radius);
-
-    if (filterQuery != null){
-      solrQuery.setFilterQueries(filterQuery);
-    }
-
-    QueryResponse rsp = solrServer.query(solrQuery);
-
-
-    //SolrDocumentList docs = rsp.getResults();
-    SolrDocumentList docs =  rsp.getGroupResponse().getValues().get(0).getValues().get(0).getResult();     
-    ArrayList<IndexDoc> indexDocs = solrDocList2IndexDoc(docs);
-   
-    return indexDocs;
-  }
-
-
-  public SearchResult search(String searchString, String filterQuery, int results) throws Exception {
-    SearchResult result = new SearchResult();
-    SolrQuery solrQuery = new SolrQuery();
-    solrQuery.set("facet", "false"); //very important. Must overwrite to false. Facets are very slow and expensive.
-    solrQuery.add("fl", indexDocFieldList);
-    solrQuery.setQuery(searchString); // only search images
-    solrQuery.setRows(results);
-    if (filterQuery != null){
-      solrQuery.setFilterQueries(filterQuery);
-    }
-
-    QueryResponse rsp = solrServer.query(solrQuery,METHOD.POST);
-    SolrDocumentList docs = rsp.getResults();
-
-
-    result.setNumberOfResults(docs.getNumFound());
-    ArrayList<IndexDoc> indexDocs = solrDocList2IndexDoc(docs);
-    result.setResults(indexDocs);
-    return result;
-  }
-  
-
-  public long numberOfDocuments() throws Exception {    
-    SolrQuery solrQuery = new SolrQuery();
-    solrQuery.setQuery("*:*"); 
-    QueryResponse rsp = solrServer.query(solrQuery,METHOD.POST);
-    SolrDocumentList docs = rsp.getResults();
-    return docs.getNumFound();    
-  }
-  
-  public ArrayList<IndexDoc> findNearestHarvestTimeForMultipleUrls(HashSet<String> urls, String timeStamp) throws Exception{
-    ArrayList<IndexDoc>  allDocs = new ArrayList<IndexDoc>();
-    Iterable<List<String>> splitSets = Iterables.partition(urls, 1000); //split into sets of size max 1000;
-    for (List<String> set : splitSets){
-      allDocs.addAll(findNearestHarvestTimeForMultipleUrlsMax1000(new HashSet<>(set), timeStamp));
-    }				
-    return allDocs;			
-  }
-
-
-  private List<IndexDoc> findNearestHarvestTimeForMultipleUrlsMax1000(HashSet<String> urls, String timeStamp) throws Exception{
-    SolrDocumentList docs = findNearestDocuments(urls, timeStamp, indexDocFieldList);
-
-    ArrayList<IndexDoc>  allDocs = new ArrayList<IndexDoc>(docs.size());
-    for (SolrDocument current:docs){
-      IndexDoc groupDoc = solrDocument2IndexDoc(current);
-      allDocs.add(groupDoc);                             
-    }                    
-
-    return allDocs;
-  }
-
-  public SolrDocumentList findNearestDocuments(HashSet<String> urls, String timeStamp, String fieldList)
-          throws SolrServerException, IOException {
-    final int chunkSize = 1000;
-    
-    if (urls.size() > chunkSize){
-      SolrDocumentList allDocs = new SolrDocumentList();
-      Iterable<List<String>> splitSets = Iterables.partition(urls, chunkSize); //split into sets of size max chunkSize;
-      for (List<String> chunk : splitSets){
-        SolrDocumentList chunkDocs = findNearestDocuments(new HashSet<>(chunk), timeStamp, fieldList);
-        mergeInto(allDocs, chunkDocs);
-        // What is allDocs.start and should we care?
-      }
-      return allDocs;
-    }
-<<<<<<< HEAD
-    buf.append(")");
- log.info(buf.toString());
-=======
->>>>>>> 8ddafc0b
-
-    SolrQuery solrQuery = new SolrQuery();
-    solrQuery.setQuery(urlQueryJoin("url_norm", "OR", urls));
-
-    solrQuery.setFacet(false);
-    solrQuery.setGetFieldStatistics(false);
-    solrQuery.setRows(urls.size());
-<<<<<<< HEAD
-    solrQuery.add("facet", "false"); //very important. Must overwrite to false. Facets are very slow and expensive.    
-    solrQuery.add("fl", indexDocFieldList);            
-    solrQuery.add("group","true"); //Default only 1 value
-    solrQuery.add("group.field","url_norm");
-    solrQuery.add("sort","abs(sub(ms("+timeStamp+"), crawl_date)) asc");
-    solrQuery.add("group.format","simple");
-    solrQuery.add("group.limit","1");
-    solrQuery.setRows(1000);
-    solrQuery.setFilterQueries("record_type:response OR record_type:arc"); //No binary for revists. 
-=======
-    solrQuery.set("group", "true");
-    solrQuery.set("group.field", "url_norm");
-    solrQuery.set("group.size", "1");
-    solrQuery.set("group.sort","abs(sub(ms("+timeStamp+"), crawl_date)) asc");
-    solrQuery.add("fl", fieldList);
-
-    solrQuery.setFilterQueries("record_type:response OR record_type:arc"); //No binary for revists.
-
-    QueryResponse rsp = solrServer.query(solrQuery, METHOD.POST);
-    SolrDocumentList docs = groupsToDoc(rsp);
-    log.info("number URLS in search:" +urls.size() +" number of harvested url found:"  + docs.size() +
-             " time:"+rsp.getQTime());
-    return docs;
-  }
->>>>>>> 8ddafc0b
-
-  public static void mergeInto(SolrDocumentList main, SolrDocumentList additional) {
-    main.addAll(additional);
-    if (additional.getMaxScore() != null) {
-      main.setMaxScore(main.getMaxScore() == null ? additional.getMaxScore() :
-                               Math.max(main.getMaxScore(), additional.getMaxScore()));
-    }
-    main.setNumFound(main.getNumFound() + additional.getNumFound());
-  }
-
-<<<<<<< HEAD
-    ArrayList<IndexDoc>  allDocs = new ArrayList<IndexDoc>();
-    SolrDocumentList docs =  rsp.getGroupResponse().getValues().get(0).getValues().get(0).getResult();
-           
-    for (SolrDocument current:docs){
-      IndexDoc groupDoc = solrDocument2IndexDoc(current);
-       log.info("url_norm:"+groupDoc.getUrl_norm());
-      allDocs.add(groupDoc);                             
-    }                    
-=======
-  private SolrDocumentList groupsToDoc(QueryResponse rsp) {
-    SolrDocumentList docs = new SolrDocumentList();
-    if (rsp == null || rsp.getGroupResponse() == null || rsp.getGroupResponse().getValues() == null ||
-            rsp.getGroupResponse().getValues().isEmpty()) {
-      return docs;
-    }
-    for (GroupCommand groupCommand: rsp.getGroupResponse().getValues()) {
-      for (Group group: groupCommand.getValues()) {
-        mergeInto(docs, group.getResult());
-      }
-    }
-    return docs;
-  }
->>>>>>> 8ddafc0b
-
-  @SuppressWarnings("SameParameterValue")
-  private String urlQueryJoin(String field, String operator, Iterable<String> urls) {
-    StringBuilder sb = new StringBuilder();
-    boolean first = true;
-    sb.append(field).append(":(");
-    for (String url: urls) {
-      if (!first) {
-        sb.append(" ").append(operator).append(" ");
-      }
-      first = false;
-      sb.append("\"").append(normalizeUrl(url)).append("\"");
-    }
-    sb.append(")");
-    return sb.toString();
-  }
-
-  /*
-   * Notice here do we not fix url_norm 
-   */
-  public IndexDoc findClosestHarvestTimeForUrl(String url,String timeStamp) throws Exception {
-    log.info("search for:" + url +" for crawldate:"+timeStamp);
-
-    if (url == null || timeStamp == null){
-      throw new IllegalArgumentException("harvestUrl or timeStamp is null"); // Can happen for url-rewrites that are not corrected       
-    }
-
-    String urlNormFixed = normalizeUrl(url);
-    String query = "url_norm:\""+ urlNormFixed +"\"";    
-    log.info("search for url_norm:"+urlNormFixed);
-    
-    
-    SolrQuery solrQuery = new SolrQuery();
-    solrQuery.setQuery(query);
- 
-    solrQuery.setFilterQueries("record_type:response OR record_type:arc"); //No binary for revists. 
-
-    solrQuery.set("facet", "false"); //very important. Must overwrite to false. Facets are very slow and expensive.
-    solrQuery.add("sort","abs(sub(ms("+timeStamp+"), crawl_date)) asc");
-    solrQuery.add("fl", indexDocFieldList);
-    //solrQuery.setRows(1);
-    //code below is temporary fix for the solr bug. Get the nearest and find which one is nearest.
-    //The solr sort is bugged when timestamps are close. The bug is also present in other methods in this class, but not as critical there.
-    //Hoping for a solr fix....
-    solrQuery.setRows(10);
-    
-    
-    QueryResponse rsp = solrServer.query(solrQuery,METHOD.POST);        
-
-    SolrDocumentList docs = rsp.getResults();
-    if (docs == null  || docs.size() ==0){
-      return null;
-    }
-    ArrayList<IndexDoc> indexDocs = solrDocList2IndexDoc(docs);              
-
-     //Return the one nearest
-    int bestIndex = 0; //This would be correct if solr could sort correct. 
-    // Solr uses a precisionsStep you can define in schema.xml if you want precision to seconds. But this is not done in warc-indexer 3.0 schema.
-    //Instead we extract the top 10 and find the nearest but checking against all.
-
-    
-    DateFormat dateFormat = new SimpleDateFormat("yyyy-MM-dd'T'HH:mm:ss"); 
-    long inputCrawlDate= dateFormat.parse(timeStamp).getTime(); //From the input
-    long bestMatchDifference = 9999999999999L;
-    
-    for (int i =0 ;i<indexDocs.size() ;i++){           
-      IndexDoc doc = indexDocs.get(i);
-      String crawlDateDoc = doc.getCrawlDate();      
-      long crawlDateForDocument=  dateFormat.parse(crawlDateDoc).getTime();  //For this document      
-      long thisMatch = Math.abs(inputCrawlDate - crawlDateForDocument);
-      if (thisMatch<bestMatchDifference){
-        bestIndex = i;
-        bestMatchDifference = thisMatch;      
-      }            
-    }
-    
-    if (bestIndex != 0){
-      log.warn("Fixed Solr time sort bug, found a better match, # result:"+bestIndex);     
-    }    
-    return indexDocs.get(bestIndex);     
-  }
-
-
-
-  public HashMap<Integer, Long> getYearHtmlFacets(String query) throws Exception {
-    //facet=true&facet.field=crawl_year&facet.sort=index&facet.limit=500    
-    if (!TAGS_VALID_PATTERn.matcher(query).matches()) {
-      throw new InvalidArgumentServiceException("Tag syntax not accepted:"+query);        
-    }
-
-
-    SolrQuery solrQuery = new SolrQuery();
-    solrQuery.setQuery("elements_used:\""+query+"\""); 
-    solrQuery.setFilterQueries("content_type_norm:html"); //only html pages
-    solrQuery.setRows(0); //1 page only
-    solrQuery.add("fl","id");//rows are 0 anyway
-    solrQuery.set("facet", "true");
-    solrQuery.set("facet.field", "crawl_year");
-    solrQuery.set("facet.sort", "index");
-    solrQuery.set("facet.limit", "500"); //500 is higher than number of different years
-
-
-
-    QueryResponse rsp = solrServer.query(solrQuery,METHOD.POST);
-
-    FacetField facetField = rsp.getFacetField("crawl_year");
-
-    HashMap<Integer, Long> allCount = new HashMap<Integer, Long>();
-
-    for (FacetField.Count c :facetField.getValues()){
-      allCount.put(Integer.parseInt(c.getName()), c.getCount());                    
-    }        
-    return allCount;  
-  }
-
-  public HashMap<Integer, Long> getYearFacetsHtmlAll() throws Exception {
-    //facet=true&facet.field=crawl_year&facet.sort=index&facet.limit=500    
-
-    SolrQuery solrQuery = new SolrQuery();
-    solrQuery.setQuery("*:*"); 
-    solrQuery.setFilterQueries("content_type_norm:html"); //only html pages
-    solrQuery.setRows(0); //1 page only
-    solrQuery.add("fl","id");//rows are 0 anyway
-    solrQuery.set("facet", "true");
-    solrQuery.set("facet.field", "crawl_year");
-    solrQuery.set("facet.sort", "index");
-    solrQuery.set("facet.limit", "500"); //500 is higher than number of different years
-
-    QueryResponse rsp = solrServer.query(solrQuery,METHOD.POST);
-
-    FacetField facetField = rsp.getFacetField("crawl_year");
-
-    HashMap<Integer, Long> allCount = new HashMap<Integer, Long>();
-
-    for (FacetField.Count c :facetField.getValues()){
-      allCount.put(Integer.parseInt(c.getName()), c.getCount());                    
-    }        
-    return allCount;  
-  }
-
-
-
-  public HashMap<Integer, Long> getYearTextHtmlFacets(String query) throws Exception {
-    //facet=true&facet.field=crawl_year&facet.sort=index&facet.limit=500    
-
-
-    /*
-      if (!OK.matcher(query).matches()) {
-          throw new InvalidArgumentServiceException("Tag syntax not accepted:"+query);        
-        }
-     */
-
-    SolrQuery solrQuery = new SolrQuery();
-    solrQuery.setQuery("text:\""+query+"\""); 
-    solrQuery.setFilterQueries("content_type_norm:html"); //only html pages
-    solrQuery.setRows(0); //1 page only
-    solrQuery.add("fl","id");//rows are 0 anyway
-    solrQuery.set("facet", "true");
-    solrQuery.set("facet.field", "crawl_year");
-    solrQuery.set("facet.sort", "index");
-    solrQuery.set("facet.limit", "500"); //500 is higher than number of different years
-
-
-
-    QueryResponse rsp = solrServer.query(solrQuery,METHOD.POST);
-
-    FacetField facetField = rsp.getFacetField("crawl_year");
-
-    HashMap<Integer, Long> allCount = new HashMap<Integer, Long>();
-
-    for (FacetField.Count c :facetField.getValues()){
-      allCount.put(Integer.parseInt(c.getName()), c.getCount());                    
-    }        
-    return allCount;  
-  }
-
-
-  
-  /*
-   * Uses the stats component and hyperloglog for ultra fast performance instead of grouping, which does not work well over many shards.
-   * 
-   * Extract statistics for a given domain and year.
-   * Number of unique pages (very precise due to hyperloglog)
-   * Number of ingoing links (very precise due to hyperloglog)
-   * Total size (of the unique pages). (not so precise due, tests show max 10% error, less for if there are many pages)
-   */
-  public DomainYearStatistics domainStatistics(String domain, int year) throws Exception{
-
-    DomainYearStatistics stats = new DomainYearStatistics();
-    stats.setYear(year);
-    stats.setDomain(domain);
-
-    String searchString="domain:\""+domain+"\"";
-
-    SolrQuery solrQuery = new SolrQuery();
-
-    solrQuery.setQuery(searchString); 
-    solrQuery.set("facet", "false"); 
-    solrQuery.addFilterQuery("content_type_norm:html AND status_code:200");
-    solrQuery.addFilterQuery("crawl_year:"+year);            
-    solrQuery.setRows(0);
-    solrQuery.add("fl","id");
-    solrQuery.add("stats","true");
-    solrQuery.add("stats.field","{!count=true cardinality=true}url_norm"); //Important, use cardinality and not unique.
-    solrQuery.add("stats.field","{!sum=true}content_length");
-
-    QueryResponse rsp = solrServer.query(solrQuery);  
-
-    Map<String, FieldStatsInfo> statsMap = rsp.getFieldStatsInfo();
-    FieldStatsInfo statsUrl_norm = statsMap.get("url_norm");
-    long url_norm_cardinality = statsUrl_norm.getCardinality();
-    long url_norm_total = statsUrl_norm.getCount();         
-
-    FieldStatsInfo statsContent_length = statsMap.get("content_length");
-    Double sum = (Double) statsContent_length.getSum();
-
-
-    //estimate content_length for the uniqie pages by fraction of total.
-    double size = sum*(url_norm_cardinality*1d/url_norm_total)*1d/1024d;                  
-    stats.setSizeInKb((int)size);         
-    stats.setTotalPages((int)url_norm_cardinality); 
-
-    //Links         
-    solrQuery = new SolrQuery();
-    solrQuery.setQuery("links_domains:\""+domain+"\" -"+searchString); //links to, but not from same domain   
-    solrQuery.addFilterQuery("content_type_norm:html AND status_code:200");
-    solrQuery.addFilterQuery("crawl_year:"+year);            
-    solrQuery.setRows(0);
-    solrQuery.add("stats","true");
-    solrQuery.add("fl","id");
-    solrQuery.add("stats.field","{!cardinality=true}domain"); //Important, use cardinality and not unique.
-
-    rsp = solrServer.query(solrQuery);
-    Map<String, FieldStatsInfo> stats2 = rsp.getFieldStatsInfo();
-
-
-    FieldStatsInfo statsLinks = stats2.get("domain");         
-    long links_cardinality = statsLinks.getCardinality();         
-    stats.setIngoingLinks((int)links_cardinality);         
-    return stats;
-  }
-
-
-
-  private static ArrayList<IndexDoc> solrDocList2IndexDoc(SolrDocumentList docs) {
-    ArrayList<IndexDoc> earchives = new ArrayList<IndexDoc>();
-    for (SolrDocument current : docs) {
-      earchives.add(solrDocument2IndexDoc(current));
-    }
-    return earchives;
-  }
-
-  private static IndexDoc solrDocument2IndexDoc(SolrDocument doc) {
-    IndexDoc indexDoc = new IndexDoc();
-    indexDoc.setScore(Double.valueOf((float) doc.getFieldValue("score")));
-    indexDoc.setId((String) doc.get("id"));
-    indexDoc.setTitle((String) doc.get("title"));
-    indexDoc.setSource_file_path((String) doc.get("source_file_path"));
-    indexDoc.setResourceName((String) doc.get("resourcename"));        
-    indexDoc.setUrl((String) doc.get("url"));
-    indexDoc.setUrl_norm((String) doc.get("url_norm"));
-    indexDoc.setOffset(getOffset(doc));
-    indexDoc.setContentType((String) doc.get("content_type"));    
-    indexDoc.setContentTypeNorm((String) doc.get("content_type_norm"));
-    indexDoc.setContentEncoding((String) doc.get("content_encoding"));
-    indexDoc.setType((String) doc.get("type"));
-    indexDoc.setExifLocation((String) doc.get("exif_location"));
-
-    String hash = (String) doc.get("hash");
-    indexDoc.setHash((String) hash);      
-
-    Date date = (Date) doc.get("crawl_date");        
-    indexDoc.setCrawlDateLong(date.getTime());
-    indexDoc.setCrawlDate(getSolrTimeStamp(date));  //HACK! demo must be ready for lunch
-
-    indexDoc.setMimeType((String) doc.get("content_type"));         
-
-    indexDoc.setOffset(getOffset(doc));
-
-    Object o =  doc.getFieldValue("links_images");
-    if (o != null){
-      indexDoc.setImageUrls((ArrayList<String>) o);
-    }
-
-    return indexDoc;
-  }
-
-  //TO, remove method and inline 
-  public static long getOffset(SolrDocument doc){
-    return  (Long) doc.get("source_file_offset");
-
-  }
-
-
-  private static String getSolrTimeStamp(Date date){
-    DateFormat dateFormat = new SimpleDateFormat("yyyy-MM-dd'T'HH:mm:ss"); //not thread safe, so create new         
-    dateFormat.setTimeZone(TimeZone.getTimeZone("UTC"));    
-    return dateFormat.format(date)+"Z";
-
-  }
-
-
-  private static String normalizeUrl(String url){
-    return Normalisation.canonicaliseURL(url);          
-  }
-
-  
-
-}
+package dk.kb.netarchivesuite.solrwayback.solr;
+
+import java.io.IOException;
+import java.text.DateFormat;
+import java.text.SimpleDateFormat;
+import java.util.ArrayList;
+import java.util.Date;
+import java.util.HashMap;
+import java.util.HashSet;
+import java.util.List;
+import java.util.Map;
+import java.util.TimeZone;
+import java.util.regex.Pattern;
+
+import org.apache.solr.client.solrj.SolrClient;
+import org.apache.solr.client.solrj.SolrQuery;
+import org.apache.solr.client.solrj.SolrRequest.METHOD;
+import org.apache.solr.client.solrj.SolrServerException;
+import org.apache.solr.client.solrj.impl.HttpSolrClient;
+import org.apache.solr.client.solrj.response.*;
+import org.apache.solr.client.solrj.response.FacetField.Count;
+
+import org.apache.solr.client.solrj.response.FieldStatsInfo;
+import org.apache.solr.client.solrj.response.Group;
+import org.apache.solr.client.solrj.response.GroupCommand;
+import org.apache.solr.client.solrj.response.QueryResponse;
+
+import org.apache.solr.client.solrj.util.ClientUtils;
+import org.apache.solr.common.SolrDocument;
+import org.apache.solr.common.SolrDocumentList;
+import org.slf4j.Logger;
+import org.slf4j.LoggerFactory;
+import com.google.common.collect.Iterables;
+
+import dk.kb.netarchivesuite.solrwayback.parsers.Normalisation;
+import dk.kb.netarchivesuite.solrwayback.properties.PropertiesLoader;
+import dk.kb.netarchivesuite.solrwayback.service.dto.ArcEntryDescriptor;
+import dk.kb.netarchivesuite.solrwayback.service.dto.IndexDoc;
+import dk.kb.netarchivesuite.solrwayback.service.dto.SearchResult;
+import dk.kb.netarchivesuite.solrwayback.service.dto.statistics.DomainYearStatistics;
+import dk.kb.netarchivesuite.solrwayback.service.exception.InvalidArgumentServiceException;
+import dk.kb.netarchivesuite.solrwayback.solr.FacetCount;
+
+
+public class NetarchiveSolrClient {
+
+  private static final Logger log = LoggerFactory.getLogger(NetarchiveSolrClient.class);
+  protected static SolrClient solrServer;
+  protected  static NetarchiveSolrClient instance = null;
+  protected  static Pattern TAGS_VALID_PATTERn = Pattern.compile("[-_.a-zA-Z0-9Ã¦Ã¸Ã¥Ã†Ã˜Ã…]+"); 
+
+  protected static String indexDocFieldList = "id,score,title,url,url_norm,links_images,source_file_path,source_file,source_file_offset,resourcename,content_type,content_type_norm,hash,type,crawl_date,content_encoding,exif_location";
+
+  protected NetarchiveSolrClient() { // private. Singleton
+  }
+
+  // Example url with more than 1000 rewrites: http://belinda:9721/webarchivemimetypeservlet/services/wayback?waybackdata=20140119010303%2Fhttp%3A%2F%2Fbillige-skilte.dk%2F%3Fp%3D35
+
+
+   /*
+   * Called from initialcontextlistener when tomcat is starting up.
+   * 
+   */
+  public static void initialize(String solrServerUrl) {
+    solrServer =  new HttpSolrClient.Builder(solrServerUrl).build();
+    //  solrServer.setRequestWriter(new BinaryRequestWriter()); // To avoid http error code 413/414, due to monster URI. (and it is faster)
+
+    instance = new NetarchiveSolrClient();
+    log.info("SolrClient initialized with solr server url:" + solrServerUrl);
+  }
+
+  
+  
+  public static NetarchiveSolrClient getInstance() {
+    if (instance == null) {
+      throw new IllegalArgumentException("SolrClient not initialized");
+    }
+    return instance;
+  }
+
+
+  /*
+   * Delegate 
+   */
+  public  List<FacetCount> getDomainFacets(String domain, int facetLimit, boolean ingoing, Date crawlDateStart, Date crawlDateEnd) throws Exception{
+
+    if (ingoing){
+      return getDomainFacetsIngoing(domain, facetLimit, crawlDateStart,crawlDateEnd);
+    }
+    else{
+      return getDomainFacetsOutgoing(domain, facetLimit, crawlDateStart,crawlDateEnd);
+    }       
+  }
+
+  /*
+   * Get other domains linking to this domain
+   * 
+   */
+  public  List<FacetCount> getDomainFacetsIngoing(String domain, int facetLimit, Date crawlDateStart, Date crawlDateEnd) throws Exception{
+
+
+    String dateStart= getSolrTimeStamp(crawlDateStart);
+    String dateEnd = getSolrTimeStamp(crawlDateEnd);
+
+
+    SolrQuery solrQuery = new SolrQuery();
+    solrQuery.setQuery("links_domains:\""+domain+"\" AND -domain:\""+domain+"\"");
+    solrQuery.setRows(0);
+    solrQuery.set("facet", "true");       
+    solrQuery.add("facet.field","domain");
+    solrQuery.add("facet.limit",""+facetLimit);
+    solrQuery.addFilterQuery("crawl_date:["+dateStart+ " TO "+dateEnd+"]");
+
+    solrQuery.add("fl","id,score,title,source_file, source_file_path,source_file_offset,url, url_norm,content_type_norm,hash,crawl_date,content_type, content_encoding"); //only request fields used
+
+    QueryResponse rsp = solrServer.query(solrQuery,METHOD.POST);      
+    List<FacetCount> facetList = new ArrayList<FacetCount>();
+    FacetField facet = rsp.getFacetField("domain");
+    for (Count c: facet.getValues()){
+      FacetCount fc = new FacetCount();
+      fc.setValue(c.getName());
+      fc.setCount(c.getCount());      
+      facetList.add(fc);
+    }
+    return facetList;    
+  }
+
+  /* 
+   *Get the domains this domain links to this domain 
+   */
+  public  List<FacetCount> getDomainFacetsOutgoing(String domain, int facetLimit, Date crawlDateStart, Date crawlDateEnd) throws Exception{
+
+
+    String dateStart= getSolrTimeStamp(crawlDateStart);
+    String dateEnd = getSolrTimeStamp(crawlDateEnd);
+
+    SolrQuery solrQuery = new SolrQuery();
+    solrQuery.setQuery("domain:\""+domain+"\"");  
+
+    solrQuery.setRows(0);
+    solrQuery.set("facet", "true");       
+    solrQuery.add("facet.field","links_domains");
+    solrQuery.add("facet.limit",""+(facetLimit+1)); //+1 because itself will be removed and is almost certain of resultset if self-linking
+    solrQuery.addFilterQuery("crawl_date:["+dateStart+ " TO "+dateEnd+"]");
+    solrQuery.add("fl","id,score,title,source_file,source_file_path,source_file_offset,url, url_norm,content_type_norm,hash,crawl_date,content_type, content_encoding"); //only request fields used
+
+    QueryResponse rsp = solrServer.query(solrQuery,METHOD.POST);      
+    List<FacetCount> facetList = new ArrayList<FacetCount>();
+    FacetField facet = rsp.getFacetField("links_domains");
+
+    //We have to remove the domain itself.
+    for (Count c: facet.getValues()){
+      if (!c.getName().equalsIgnoreCase(domain)){
+        FacetCount fc = new FacetCount();
+        fc.setValue(c.getName());
+        fc.setCount(c.getCount());      
+        facetList.add(fc);
+      }
+    }
+    return facetList;    
+  }
+
+
+
+
+  /*
+   * The logic for getting the 4 dates in 2 queries is too complicated, and only gives small performance boost... 
+   */
+  public WaybackStatistics getWayBackStatistics(String url, String url_norm, String crawlDate)  throws Exception{    
+    WaybackStatistics stats = new  WaybackStatistics();
+    stats.setUrl(url);
+    stats.setUrl_norm(url_norm);
+    //These will only be set if they are different from input (end points). So set them below
+    stats.setLastHarvestDate(crawlDate);
+    stats.setFirstHarvestDate(crawlDate);
+
+    //We query for 1 result to get the domain.
+    String domain = null;
+     long start = System.currentTimeMillis();
+    stats.setHarvestDate(crawlDate);
+    log.info("Getting wayback statistics for solrdate:"+crawlDate); 
+    final String statsField= "crawl_date";
+
+    int results=0;
+    
+    String query = "url_norm:\""+url_norm+"\" AND crawl_date:{\""+crawlDate+"\" TO *]";    
+
+    SolrQuery solrQuery = new SolrQuery(query);            
+
+    solrQuery.setRows(1);
+    solrQuery.setGetFieldStatistics(true);
+    solrQuery.setGetFieldStatistics(statsField);
+
+    QueryResponse rsp = solrServer.query(solrQuery,METHOD.POST);	  	  
+    log.info("Stats call part 1:"+(System.currentTimeMillis()-start));
+    results += rsp.getResults().getNumFound();
+    if (rsp.getResults().getNumFound() != 0 ){
+      domain=  (String) rsp.getResults().get(0).getFieldValue("domain");
+      final FieldStatsInfo fieldStats = rsp.getFieldStatsInfo().get(statsField);       
+      if (fieldStats!= null){
+        stats.setLastHarvestDate(getSolrTimeStamp((Date)fieldStats.getMax()));        
+        String next = getSolrTimeStamp((Date)fieldStats.getMin());            
+        if (!crawlDate.equals(next)){
+          stats.setNextHarvestDate(next);//Dont want same as next
+        }        
+      }
+    }
+
+    
+    solrQuery = new SolrQuery("(url_norm:\""+url_norm+"\") AND crawl_date:[* TO \""+crawlDate+"\"}");                
+    solrQuery.setRows(1);
+    solrQuery.add("fl","domain");
+    solrQuery.setGetFieldStatistics(true);
+    solrQuery.setGetFieldStatistics(statsField);
+
+
+    rsp = solrServer.query(solrQuery,METHOD.POST);          
+    log.info("Stats call part 2:"+(System.currentTimeMillis()-start));
+    results += rsp.getResults().getNumFound();
+    if (rsp.getResults().getNumFound() != 0 ){
+      domain=  (String) rsp.getResults().get(0).getFieldValue("domain");
+      final FieldStatsInfo fieldStats = rsp.getFieldStatsInfo().get(statsField);       
+      if (fieldStats != null){
+        stats.setFirstHarvestDate( getSolrTimeStamp((Date)fieldStats.getMin()));        
+        String previous =  getSolrTimeStamp((Date)fieldStats.getMax());
+        if (!crawlDate.equals(previous)){ //Dont want same as previous
+          stats.setPreviousHarvestDate(previous);
+        }        
+      }      
+    }
+
+    stats.setNumberOfHarvest(results+1); //The +1 is the input value that is not included in any of the two result sets.
+
+    if (domain == null){      
+      //This can happen if we only have 1 harvest. It will not be include in the {x,*] og [*,x } since x is not included
+      solrQuery = new SolrQuery("url_norm:\""+url_norm+"\"");            
+      solrQuery.setRows(1);
+      solrQuery.setGetFieldStatistics(true);
+      solrQuery.setGetFieldStatistics(statsField);
+
+      rsp = solrServer.query(solrQuery,METHOD.POST);
+      if (rsp.getResults().size() == 0){        
+        return stats; //url never found. 
+      }
+      domain=(String) rsp.getResults().get(0).getFieldValue("domain");    
+    }    
+    stats.setDomain(domain);
+    solrQuery = new SolrQuery("domain:\""+domain+"\"");            
+    solrQuery.setRows(0);
+    solrQuery.setGetFieldStatistics(true);
+    solrQuery.setGetFieldStatistics("content_length");
+
+
+    rsp = solrServer.query(solrQuery,METHOD.POST);
+    log.info("Stats call part 3:"+(System.currentTimeMillis()-start));
+    long numberHarvestDomain= rsp.getResults().getNumFound();
+    stats.setNumberHarvestDomain(numberHarvestDomain);
+    if (numberHarvestDomain != 0 ){    
+      final FieldStatsInfo fieldStats = rsp.getFieldStatsInfo().get("content_length");       
+      if (fieldStats != null){        
+        double totalContentLength = (Double) fieldStats.getSum();
+        stats.setDomainHarvestTotalContentLength((long) totalContentLength);         
+      }      
+    }
+    log.info("total time getting wayback statistics for solrdate:"+crawlDate +" was :"+(System.currentTimeMillis()-start)); 
+    return stats;
+
+  }
+
+
+  public ArrayList<ArcEntryDescriptor> findImagesForTimestamp(String searchString, String timeStamp) throws Exception {    
+    ArrayList<ArcEntryDescriptor> images= new ArrayList<>();
+
+    SolrQuery solrQuery = new SolrQuery();
+    solrQuery.setQuery(searchString); // only search images
+    solrQuery.setRows(50); //get 50 images...
+
+    solrQuery.set("facet", "false"); //very important. Must overwrite to false. Facets are very slow and expensive.
+    solrQuery.add("group","true");       
+    solrQuery.add("group.field","url_norm");
+    solrQuery.add("group.sort","abs(sub(ms("+timeStamp+"), crawl_date)) asc");
+    solrQuery.setFilterQueries("content_type_norm:image"); //only images
+    solrQuery.setFilterQueries("record_type:response"); //No binary for revists.       //TODO record_type arc missing!
+
+    solrQuery.setFilterQueries("image_size:[2000 TO *]"); //No small images. (fillers etc.) 
+    solrQuery.add("fl", indexDocFieldList);
+
+    QueryResponse rsp = solrServer.query(solrQuery,METHOD.POST);
+
+    if (rsp.getGroupResponse()== null){
+      // log.info("no images found for search:"+searchString);
+      return images;
+    }
+
+    List<Group> values = rsp.getGroupResponse().getValues().get(0).getValues();
+    for (Group current:values){
+      SolrDocumentList docs = current.getResult();
+      ArrayList<IndexDoc> groupDocs = solrDocList2IndexDoc(docs);
+      String source_file_path= groupDocs.get(0).getSource_file_path();
+      ArcEntryDescriptor desc= new ArcEntryDescriptor();
+      desc.setUrl(groupDocs.get(0).getUrl());
+      desc.setUrl_norm(groupDocs.get(0).getUrl_norm());
+      desc.setSource_file_path(source_file_path);
+      desc.setHash(groupDocs.get(0).getHash());
+      desc.setOffset(groupDocs.get(0).getOffset());
+      desc.setContent_type(groupDocs.get(0).getMimeType());
+
+      images.add(desc);
+    }                              
+
+    //    log.info("resolve images:" + searchString + " found:" + images.size());
+    return images;
+  }
+
+
+  public SearchResult search(String searchString, int results) throws Exception {
+    return search(searchString,null,results);
+  }
+
+  public SearchResult search(String searchString, String filterQuery) throws Exception {
+    return search(searchString,filterQuery,50);
+  }
+
+
+  public ArrayList<Date> getHarvestTimesForUrl(String url) throws Exception {
+    System.out.println("harvesttimes for url:"+url);
+    ArrayList<Date> dates = new ArrayList<Date>();
+    String urlNormFixed = normalizeUrl(url);    
+    SolrQuery solrQuery = new SolrQuery();
+    solrQuery = new SolrQuery("url_norm:\""+urlNormFixed+"\"");     
+    solrQuery.set("facet", "false"); //very important. Must overwrite to false. Facets are very slow and expensive.
+    solrQuery.add("fl","id, crawl_date");    
+    solrQuery.setRows(1000000);
+
+
+    QueryResponse rsp = solrServer.query(solrQuery,METHOD.POST);
+    SolrDocumentList docs = rsp.getResults();
+
+    for (SolrDocument doc : docs) {
+      Date date = (Date) doc.get("crawl_date");    
+      dates.add(date);
+    }           
+    return dates;
+  }
+
+
+  public ArrayList<IndexDoc> getHarvestPreviewsForUrl(String url) throws Exception {
+
+    String urlNormFixed = normalizeUrl(url);    
+    SolrQuery solrQuery = new SolrQuery();
+    solrQuery = new SolrQuery("(url_norm:\""+urlNormFixed+"\"");     
+    solrQuery.set("facet", "false"); //very important. Must overwrite to false. Facets are very slow and expensive.
+    solrQuery.add("fl","id, crawl_date,source_file_path, source_file, source_file_offset, score");    
+    solrQuery.add("sort","crawl_date asc");
+    solrQuery.setRows(1000000);
+
+    QueryResponse rsp = solrServer.query(solrQuery,METHOD.POST);
+    SolrDocumentList docs = rsp.getResults();
+
+    ArrayList<IndexDoc> indexDocs  = solrDocList2IndexDoc(docs);                   
+    return indexDocs;
+  }
+
+
+
+  public IndexDoc getArcEntry(String source_file_path, long offset) throws Exception {
+
+    SolrQuery solrQuery = new SolrQuery();
+    solrQuery.set("facet", "false"); //very important. Must overwrite to false. Facets are very slow and expensive.
+    solrQuery.add("fl", indexDocFieldList);   
+
+    String query = null;
+        
+    //This is due to windows path in solr field source_file_offset. For linux the escape does nothing
+    String pathEscaped= ClientUtils.escapeQueryChars(source_file_path);
+    
+    query = "source_file_path:\""+pathEscaped+"\" AND source_file_offset:"+offset ;         
+    log.info("getArcEntry query:"+ query);    
+    solrQuery.setQuery(query) ;
+    solrQuery.setRows(1);
+
+    QueryResponse rsp = solrServer.query(solrQuery,METHOD.POST);
+    SolrDocumentList docs = rsp.getResults();
+
+    if (docs.getNumFound() == 0){
+      throw new Exception("Could not find arc entry in index:"+source_file_path +" offset:"+offset);
+    }
+
+    ArrayList<IndexDoc> indexDocs = solrDocList2IndexDoc(docs);
+
+    return indexDocs.get(0);
+  }
+
+  /*
+
+  public SearchResult imageLocationSearch(String searchString, int results) throws Exception {
+    log.info("imageLocationsearch for:" + searchString);
+    SearchResult result = new SearchResult();
+    SolrQuery solrQuery = new SolrQuery();
+    solrQuery.set("facet", "false"); //very important. Must overwrite to false. Facets are very slow and expensive.
+    solrQuery.add("fl", indexDocFieldList);
+    solrQuery.setQuery(searchString); // only search images
+    solrQuery.setRows(results);    
+    solrQuery.setFilterQueries( +" and filter:"+filterQuery););
+
+
+    QueryResponse rsp = solrServer.query(solrQuery,METHOD.POST);
+    SolrDocumentList docs = rsp.getResults();
+
+
+    result.setNumberOfResults(docs.getNumFound());
+    ArrayList<IndexDoc> indexDocs = solrDocList2IndexDoc(docs);
+    result.setResults(indexDocs);
+    log.info("search for:" + searchString + " found:" + result.getNumberOfResults());
+    return result;
+  }
+
+   */
+
+
+
+
+  public ArrayList<IndexDoc> imagesLocationSearch(String searchText, String filterQuery,int results,double latitude, double longitude, double radius) throws Exception {
+    log.info("imagesLocationSearch:" + searchText +" coordinates:"+latitude+","+longitude +" radius:"+radius);
+
+    SolrQuery solrQuery = new SolrQuery();
+    solrQuery.set("facet", "false"); //very important. Must overwrite to false. Facets are very slow and expensive.
+    solrQuery.add("fl", indexDocFieldList);
+    solrQuery.add("group","true");       
+    solrQuery.add("group.field","hash"); //Notice not using url_norm. We want really unique images.
+    solrQuery.add("group.format","simple");
+    solrQuery.add("group.limit","1");    
+    solrQuery.setRows(results);
+    //The 3 lines defines geospatial search. The ( ) are required if you want to AND with another query
+    solrQuery.setQuery("({!geofilt sfield=exif_location}) AND "+searchText);       
+    solrQuery.setParam("pt", latitude+","+longitude);
+    solrQuery.setParam("d", ""+radius);
+
+    if (filterQuery != null){
+      solrQuery.setFilterQueries(filterQuery);
+    }
+
+    QueryResponse rsp = solrServer.query(solrQuery);
+
+
+    //SolrDocumentList docs = rsp.getResults();
+    SolrDocumentList docs =  rsp.getGroupResponse().getValues().get(0).getValues().get(0).getResult();     
+    ArrayList<IndexDoc> indexDocs = solrDocList2IndexDoc(docs);
+   
+    return indexDocs;
+  }
+
+
+  public SearchResult search(String searchString, String filterQuery, int results) throws Exception {
+    SearchResult result = new SearchResult();
+    SolrQuery solrQuery = new SolrQuery();
+    solrQuery.set("facet", "false"); //very important. Must overwrite to false. Facets are very slow and expensive.
+    solrQuery.add("fl", indexDocFieldList);
+    solrQuery.setQuery(searchString); // only search images
+    solrQuery.setRows(results);
+    if (filterQuery != null){
+      solrQuery.setFilterQueries(filterQuery);
+    }
+
+    QueryResponse rsp = solrServer.query(solrQuery,METHOD.POST);
+    SolrDocumentList docs = rsp.getResults();
+
+
+    result.setNumberOfResults(docs.getNumFound());
+    ArrayList<IndexDoc> indexDocs = solrDocList2IndexDoc(docs);
+    result.setResults(indexDocs);
+    return result;
+  }
+  
+
+  public long numberOfDocuments() throws Exception {    
+    SolrQuery solrQuery = new SolrQuery();
+    solrQuery.setQuery("*:*"); 
+    QueryResponse rsp = solrServer.query(solrQuery,METHOD.POST);
+    SolrDocumentList docs = rsp.getResults();
+    return docs.getNumFound();    
+  }
+  
+  
+  public ArrayList<IndexDoc> findNearestHarvestTimeForMultipleUrls(HashSet<String> urls, String timeStamp) throws Exception{
+    ArrayList<IndexDoc>  allDocs = new ArrayList<IndexDoc>();
+    Iterable<List<String>> splitSets = Iterables.partition(urls, 1000); //split into sets of size max 1000;
+    for (List<String> set : splitSets){
+      HashSet<String> urlPartSet = new  HashSet<String>();
+      urlPartSet.addAll(set);
+      List<IndexDoc> partIndexDocs= findNearestHarvestTimeForMultipleUrlsMax1000(urlPartSet, timeStamp);
+      allDocs.addAll(partIndexDocs);
+    }               
+    return allDocs;         
+}
+
+  private List<IndexDoc> findNearestHarvestTimeForMultipleUrlsMax1000(HashSet<String> urls, String timeStamp) throws Exception{
+    SolrDocumentList docs = findNearestDocuments(urls, timeStamp, indexDocFieldList);
+
+    ArrayList<IndexDoc>  allDocs = new ArrayList<IndexDoc>(docs.size());
+    for (SolrDocument current:docs){
+      IndexDoc groupDoc = solrDocument2IndexDoc(current);
+      allDocs.add(groupDoc);                             
+    }                    
+
+    return allDocs;
+  }
+
+  public SolrDocumentList findNearestDocuments(HashSet<String> urls, String timeStamp, String fieldList)
+      throws SolrServerException, IOException {
+final int chunkSize = 1000;
+
+if (urls.size() > chunkSize){
+  SolrDocumentList allDocs = new SolrDocumentList();
+  Iterable<List<String>> splitSets = Iterables.partition(urls, chunkSize); //split into sets of size max chunkSize;
+  for (List<String> chunk : splitSets){
+    SolrDocumentList chunkDocs = findNearestDocuments(new HashSet<>(chunk), timeStamp, fieldList);
+    mergeInto(allDocs, chunkDocs);
+    // What is allDocs.start and should we care?
+  }
+  return allDocs;
+}
+
+SolrQuery solrQuery = new SolrQuery();
+solrQuery.setQuery(urlQueryJoin("url_norm", "OR", urls));
+
+solrQuery.setFacet(false);
+solrQuery.setGetFieldStatistics(false);
+solrQuery.setRows(urls.size());
+solrQuery.set("group", "true");
+solrQuery.set("group.field", "url_norm");
+solrQuery.set("group.size", "1");
+solrQuery.set("group.sort","abs(sub(ms("+timeStamp+"), crawl_date)) asc");
+solrQuery.add("fl", fieldList);
+
+solrQuery.setFilterQueries("record_type:response OR record_type:arc"); //No binary for revists.
+
+QueryResponse rsp = solrServer.query(solrQuery, METHOD.POST);
+SolrDocumentList docs = groupsToDoc(rsp);
+log.info("number URLS in search:" +urls.size() +" number of harvested url found:"  + docs.size() +
+         " time:"+rsp.getQTime());
+return docs;
+}
+
+ 
+
+  public static void mergeInto(SolrDocumentList main, SolrDocumentList additional) {
+    main.addAll(additional);
+    if (additional.getMaxScore() != null) {
+      main.setMaxScore(main.getMaxScore() == null ? additional.getMaxScore() :
+                               Math.max(main.getMaxScore(), additional.getMaxScore()));
+    }
+    main.setNumFound(main.getNumFound() + additional.getNumFound());
+  }
+
+  
+    
+  private SolrDocumentList groupsToDoc(QueryResponse rsp) {
+    SolrDocumentList docs = new SolrDocumentList();
+    if (rsp == null || rsp.getGroupResponse() == null || rsp.getGroupResponse().getValues() == null ||
+            rsp.getGroupResponse().getValues().isEmpty()) {
+      return docs;
+    }
+    for (GroupCommand groupCommand: rsp.getGroupResponse().getValues()) {
+      for (Group group: groupCommand.getValues()) {
+        mergeInto(docs, group.getResult());
+      }
+    }
+    return docs;
+  }
+
+
+  @SuppressWarnings("SameParameterValue")
+  private String urlQueryJoin(String field, String operator, Iterable<String> urls) {
+    StringBuilder sb = new StringBuilder();
+    boolean first = true;
+    sb.append(field).append(":(");
+    for (String url: urls) {
+      if (!first) {
+        sb.append(" ").append(operator).append(" ");
+      }
+      first = false;
+      sb.append("\"").append(normalizeUrl(url)).append("\"");
+    }
+    sb.append(")");
+    return sb.toString();
+  }
+
+  /*
+   * Notice here do we not fix url_norm 
+   */
+  public IndexDoc findClosestHarvestTimeForUrl(String url,String timeStamp) throws Exception {
+    log.info("search for:" + url +" for crawldate:"+timeStamp);
+
+    if (url == null || timeStamp == null){
+      throw new IllegalArgumentException("harvestUrl or timeStamp is null"); // Can happen for url-rewrites that are not corrected       
+    }
+
+    String urlNormFixed = normalizeUrl(url);
+    String query = "url_norm:\""+ urlNormFixed +"\"";    
+    log.info("search for url_norm:"+urlNormFixed);
+    
+    
+    SolrQuery solrQuery = new SolrQuery();
+    solrQuery.setQuery(query);
+ 
+    solrQuery.setFilterQueries("record_type:response OR record_type:arc"); //No binary for revists. 
+
+    solrQuery.set("facet", "false"); //very important. Must overwrite to false. Facets are very slow and expensive.
+    solrQuery.add("sort","abs(sub(ms("+timeStamp+"), crawl_date)) asc");
+    solrQuery.add("fl", indexDocFieldList);
+    //solrQuery.setRows(1);
+    //code below is temporary fix for the solr bug. Get the nearest and find which one is nearest.
+    //The solr sort is bugged when timestamps are close. The bug is also present in other methods in this class, but not as critical there.
+    //Hoping for a solr fix....
+    solrQuery.setRows(10);
+    
+    
+    QueryResponse rsp = solrServer.query(solrQuery,METHOD.POST);        
+
+    SolrDocumentList docs = rsp.getResults();
+    if (docs == null  || docs.size() ==0){
+      return null;
+    }
+    ArrayList<IndexDoc> indexDocs = solrDocList2IndexDoc(docs);              
+
+     //Return the one nearest
+    int bestIndex = 0; //This would be correct if solr could sort correct. 
+    // Solr uses a precisionsStep you can define in schema.xml if you want precision to seconds. But this is not done in warc-indexer 3.0 schema.
+    //Instead we extract the top 10 and find the nearest but checking against all.
+
+    
+    DateFormat dateFormat = new SimpleDateFormat("yyyy-MM-dd'T'HH:mm:ss"); 
+    long inputCrawlDate= dateFormat.parse(timeStamp).getTime(); //From the input
+    long bestMatchDifference = 9999999999999L;
+    
+    for (int i =0 ;i<indexDocs.size() ;i++){           
+      IndexDoc doc = indexDocs.get(i);
+      String crawlDateDoc = doc.getCrawlDate();      
+      long crawlDateForDocument=  dateFormat.parse(crawlDateDoc).getTime();  //For this document      
+      long thisMatch = Math.abs(inputCrawlDate - crawlDateForDocument);
+      if (thisMatch<bestMatchDifference){
+        bestIndex = i;
+        bestMatchDifference = thisMatch;      
+      }            
+    }
+    
+    if (bestIndex != 0){
+      log.warn("Fixed Solr time sort bug, found a better match, # result:"+bestIndex);     
+    }    
+    return indexDocs.get(bestIndex);     
+  }
+
+
+
+  public HashMap<Integer, Long> getYearHtmlFacets(String query) throws Exception {
+    //facet=true&facet.field=crawl_year&facet.sort=index&facet.limit=500    
+    if (!TAGS_VALID_PATTERn.matcher(query).matches()) {
+      throw new InvalidArgumentServiceException("Tag syntax not accepted:"+query);        
+    }
+
+
+    SolrQuery solrQuery = new SolrQuery();
+    solrQuery.setQuery("elements_used:\""+query+"\""); 
+    solrQuery.setFilterQueries("content_type_norm:html"); //only html pages
+    solrQuery.setRows(0); //1 page only
+    solrQuery.add("fl","id");//rows are 0 anyway
+    solrQuery.set("facet", "true");
+    solrQuery.set("facet.field", "crawl_year");
+    solrQuery.set("facet.sort", "index");
+    solrQuery.set("facet.limit", "500"); //500 is higher than number of different years
+
+
+
+    QueryResponse rsp = solrServer.query(solrQuery,METHOD.POST);
+
+    FacetField facetField = rsp.getFacetField("crawl_year");
+
+    HashMap<Integer, Long> allCount = new HashMap<Integer, Long>();
+
+    for (FacetField.Count c :facetField.getValues()){
+      allCount.put(Integer.parseInt(c.getName()), c.getCount());                    
+    }        
+    return allCount;  
+  }
+
+  public HashMap<Integer, Long> getYearFacetsHtmlAll() throws Exception {
+    //facet=true&facet.field=crawl_year&facet.sort=index&facet.limit=500    
+
+    SolrQuery solrQuery = new SolrQuery();
+    solrQuery.setQuery("*:*"); 
+    solrQuery.setFilterQueries("content_type_norm:html"); //only html pages
+    solrQuery.setRows(0); //1 page only
+    solrQuery.add("fl","id");//rows are 0 anyway
+    solrQuery.set("facet", "true");
+    solrQuery.set("facet.field", "crawl_year");
+    solrQuery.set("facet.sort", "index");
+    solrQuery.set("facet.limit", "500"); //500 is higher than number of different years
+
+    QueryResponse rsp = solrServer.query(solrQuery,METHOD.POST);
+
+    FacetField facetField = rsp.getFacetField("crawl_year");
+
+    HashMap<Integer, Long> allCount = new HashMap<Integer, Long>();
+
+    for (FacetField.Count c :facetField.getValues()){
+      allCount.put(Integer.parseInt(c.getName()), c.getCount());                    
+    }        
+    return allCount;  
+  }
+
+
+
+  public HashMap<Integer, Long> getYearTextHtmlFacets(String query) throws Exception {
+    //facet=true&facet.field=crawl_year&facet.sort=index&facet.limit=500    
+
+
+    /*
+      if (!OK.matcher(query).matches()) {
+          throw new InvalidArgumentServiceException("Tag syntax not accepted:"+query);        
+        }
+     */
+
+    SolrQuery solrQuery = new SolrQuery();
+    solrQuery.setQuery("text:\""+query+"\""); 
+    solrQuery.setFilterQueries("content_type_norm:html"); //only html pages
+    solrQuery.setRows(0); //1 page only
+    solrQuery.add("fl","id");//rows are 0 anyway
+    solrQuery.set("facet", "true");
+    solrQuery.set("facet.field", "crawl_year");
+    solrQuery.set("facet.sort", "index");
+    solrQuery.set("facet.limit", "500"); //500 is higher than number of different years
+
+
+
+    QueryResponse rsp = solrServer.query(solrQuery,METHOD.POST);
+
+    FacetField facetField = rsp.getFacetField("crawl_year");
+
+    HashMap<Integer, Long> allCount = new HashMap<Integer, Long>();
+
+    for (FacetField.Count c :facetField.getValues()){
+      allCount.put(Integer.parseInt(c.getName()), c.getCount());                    
+    }        
+    return allCount;  
+  }
+
+
+  
+  /*
+   * Uses the stats component and hyperloglog for ultra fast performance instead of grouping, which does not work well over many shards.
+   * 
+   * Extract statistics for a given domain and year.
+   * Number of unique pages (very precise due to hyperloglog)
+   * Number of ingoing links (very precise due to hyperloglog)
+   * Total size (of the unique pages). (not so precise due, tests show max 10% error, less for if there are many pages)
+   */
+  public DomainYearStatistics domainStatistics(String domain, int year) throws Exception{
+
+    DomainYearStatistics stats = new DomainYearStatistics();
+    stats.setYear(year);
+    stats.setDomain(domain);
+
+    String searchString="domain:\""+domain+"\"";
+
+    SolrQuery solrQuery = new SolrQuery();
+
+    solrQuery.setQuery(searchString); 
+    solrQuery.set("facet", "false"); 
+    solrQuery.addFilterQuery("content_type_norm:html AND status_code:200");
+    solrQuery.addFilterQuery("crawl_year:"+year);            
+    solrQuery.setRows(0);
+    solrQuery.add("fl","id");
+    solrQuery.add("stats","true");
+    solrQuery.add("stats.field","{!count=true cardinality=true}url_norm"); //Important, use cardinality and not unique.
+    solrQuery.add("stats.field","{!sum=true}content_length");
+
+    QueryResponse rsp = solrServer.query(solrQuery);  
+
+    Map<String, FieldStatsInfo> statsMap = rsp.getFieldStatsInfo();
+    FieldStatsInfo statsUrl_norm = statsMap.get("url_norm");
+    long url_norm_cardinality = statsUrl_norm.getCardinality();
+    long url_norm_total = statsUrl_norm.getCount();         
+
+    FieldStatsInfo statsContent_length = statsMap.get("content_length");
+    Double sum = (Double) statsContent_length.getSum();
+
+
+    //estimate content_length for the uniqie pages by fraction of total.
+    double size = sum*(url_norm_cardinality*1d/url_norm_total)*1d/1024d;                  
+    stats.setSizeInKb((int)size);         
+    stats.setTotalPages((int)url_norm_cardinality); 
+
+    //Links         
+    solrQuery = new SolrQuery();
+    solrQuery.setQuery("links_domains:\""+domain+"\" -"+searchString); //links to, but not from same domain   
+    solrQuery.addFilterQuery("content_type_norm:html AND status_code:200");
+    solrQuery.addFilterQuery("crawl_year:"+year);            
+    solrQuery.setRows(0);
+    solrQuery.add("stats","true");
+    solrQuery.add("fl","id");
+    solrQuery.add("stats.field","{!cardinality=true}domain"); //Important, use cardinality and not unique.
+
+    rsp = solrServer.query(solrQuery);
+    Map<String, FieldStatsInfo> stats2 = rsp.getFieldStatsInfo();
+
+
+    FieldStatsInfo statsLinks = stats2.get("domain");         
+    long links_cardinality = statsLinks.getCardinality();         
+    stats.setIngoingLinks((int)links_cardinality);         
+    return stats;
+  }
+
+
+
+  private static ArrayList<IndexDoc> solrDocList2IndexDoc(SolrDocumentList docs) {
+    ArrayList<IndexDoc> earchives = new ArrayList<IndexDoc>();
+    for (SolrDocument current : docs) {
+      earchives.add(solrDocument2IndexDoc(current));
+    }
+    return earchives;
+  }
+
+  private static IndexDoc solrDocument2IndexDoc(SolrDocument doc) {
+    IndexDoc indexDoc = new IndexDoc();
+    indexDoc.setScore(Double.valueOf((float) doc.getFieldValue("score")));
+    indexDoc.setId((String) doc.get("id"));
+    indexDoc.setTitle((String) doc.get("title"));
+    indexDoc.setSource_file_path((String) doc.get("source_file_path"));
+    indexDoc.setResourceName((String) doc.get("resourcename"));        
+    indexDoc.setUrl((String) doc.get("url"));
+    indexDoc.setUrl_norm((String) doc.get("url_norm"));
+    indexDoc.setOffset(getOffset(doc));
+    indexDoc.setContentType((String) doc.get("content_type"));    
+    indexDoc.setContentTypeNorm((String) doc.get("content_type_norm"));
+    indexDoc.setContentEncoding((String) doc.get("content_encoding"));
+    indexDoc.setType((String) doc.get("type"));
+    indexDoc.setExifLocation((String) doc.get("exif_location"));
+
+    String hash = (String) doc.get("hash");
+    indexDoc.setHash((String) hash);      
+
+    Date date = (Date) doc.get("crawl_date");        
+    indexDoc.setCrawlDateLong(date.getTime());
+    indexDoc.setCrawlDate(getSolrTimeStamp(date));  //HACK! demo must be ready for lunch
+
+    indexDoc.setMimeType((String) doc.get("content_type"));         
+
+    indexDoc.setOffset(getOffset(doc));
+
+    Object o =  doc.getFieldValue("links_images");
+    if (o != null){
+      indexDoc.setImageUrls((ArrayList<String>) o);
+    }
+
+    return indexDoc;
+  }
+
+  //TO, remove method and inline 
+  public static long getOffset(SolrDocument doc){
+    return  (Long) doc.get("source_file_offset");
+
+  }
+
+
+  private static String getSolrTimeStamp(Date date){
+    DateFormat dateFormat = new SimpleDateFormat("yyyy-MM-dd'T'HH:mm:ss"); //not thread safe, so create new         
+    dateFormat.setTimeZone(TimeZone.getTimeZone("UTC"));    
+    return dateFormat.format(date)+"Z";
+
+  }
+
+
+  private static String normalizeUrl(String url){
+    return Normalisation.canonicaliseURL(url);          
+  }
+
+  
+
+}