package dk.kb.netarchivesuite.solrwayback.solr;

import java.io.IOException;
import java.text.DateFormat;
import java.text.SimpleDateFormat;
import java.time.LocalDate;
import java.util.*;
import java.util.concurrent.Callable;
import java.util.concurrent.atomic.AtomicLong;
import java.util.regex.Pattern;
import java.util.stream.Collectors;
import java.util.stream.Stream;

import dk.kb.netarchivesuite.solrwayback.util.CollectionUtils;
import dk.kb.netarchivesuite.solrwayback.util.Processing;
import dk.kb.netarchivesuite.solrwayback.util.SolrUtils;
import dk.kb.netarchivesuite.solrwayback.util.UrlUtils;
import org.apache.solr.client.solrj.SolrClient;
import org.apache.solr.client.solrj.SolrQuery;

import org.apache.solr.client.solrj.SolrRequest.METHOD;
import org.apache.solr.client.solrj.SolrServerException;
import org.apache.solr.client.solrj.impl.HttpSolrClient;
import org.apache.solr.client.solrj.impl.NoOpResponseParser;
import org.apache.solr.client.solrj.request.QueryRequest;
import org.apache.solr.client.solrj.response.*;
import org.apache.solr.client.solrj.response.FacetField.Count;
import org.apache.solr.common.SolrDocument;
import org.apache.solr.common.SolrDocumentList;
import org.apache.solr.common.params.CommonParams;
import org.apache.solr.common.params.FacetParams;
import org.apache.solr.common.params.GroupParams;
import org.apache.solr.common.params.HighlightParams;
import org.apache.solr.common.util.NamedList;

import org.apache.solr.common.util.Pair;
import org.slf4j.Logger;
import org.slf4j.LoggerFactory;

import dk.kb.netarchivesuite.solrwayback.normalise.Normalisation;
import dk.kb.netarchivesuite.solrwayback.properties.PropertiesLoader;
import dk.kb.netarchivesuite.solrwayback.properties.PropertiesLoaderWeb;
import dk.kb.netarchivesuite.solrwayback.service.dto.ArcEntryDescriptor;
import dk.kb.netarchivesuite.solrwayback.service.dto.FacetCount;
import dk.kb.netarchivesuite.solrwayback.service.dto.IndexDoc;
import dk.kb.netarchivesuite.solrwayback.service.dto.IndexDocShort;
import dk.kb.netarchivesuite.solrwayback.service.dto.SearchResult;
import dk.kb.netarchivesuite.solrwayback.service.dto.statistics.DomainStatistics;
import dk.kb.netarchivesuite.solrwayback.service.exception.InvalidArgumentServiceException;
import dk.kb.netarchivesuite.solrwayback.util.DateUtils;

public class NetarchiveSolrClient {
    private static final Logger log = LoggerFactory.getLogger(NetarchiveSolrClient.class);
    private static final long M = 1000000; // ns -> ms

    protected static SolrClient solrServer;
    protected static SolrClient noCacheSolrServer;
    protected static NetarchiveSolrClient instance = null;
    protected static IndexWatcher indexWatcher = null;
    protected static Pattern TAGS_VALID_PATTERN = Pattern.compile("[-_.a-zA-Z0-9Ã¦Ã¸Ã¥Ã†Ã˜Ã…]+");
    private final AtomicLong lenientAttempts = new AtomicLong(0);
    private final AtomicLong lenientSuccesses = new AtomicLong(0);

    protected Boolean solrAvailable = null;

    protected NetarchiveSolrClient() { // private. Singleton
    }

    // Example url with more than 1000 rewrites:
    // http://belinda:9721/webarchivemimetypeservlet/services/wayback?waybackdata=20140119010303%2Fhttp%3A%2F%2Fbillige-skilte.dk%2F%3Fp%3D35

    /*
     * Called from initialcontextlistener when tomcat is starting up.
     *
     */
    public static void initialize(String solrServerUrl) {
        SolrClient innerSolrClient = RestrictedSolrClient.createSolrClient();

        if (PropertiesLoader.SOLR_SERVER_CACHING) {
            int maxCachingEntries = PropertiesLoader.SOLR_SERVER_CACHING_MAX_ENTRIES;
            int maxCachingSeconds = PropertiesLoader.SOLR_SERVER_CACHING_AGE_SECONDS;
            solrServer = new CachingSolrClient(innerSolrClient, maxCachingEntries,  maxCachingSeconds, -1); //-1 means no maximum number of connections 
            log.info("SolrClient initialized with caching properties: maxCachedEntrie="+maxCachingEntries +" cacheAgeSeconds="+maxCachingSeconds);
        } else {
            solrServer = innerSolrClient;
            log.info("SolrClient initialized without caching");
        }

        // some of the solr query will never using cache. word cloud(cache memory) + playback resolving etc. (cache poisoning)
        noCacheSolrServer = innerSolrClient;

        // solrServer.setRequestWriter(new BinaryRequestWriter()); // To avoid http
        // error code 413/414, due to monster URI. (and it is faster)

        instance = new NetarchiveSolrClient();

        if (PropertiesLoader.SOLR_SERVER_CHECK_INTERVAL > 0) {
            indexWatcher = new IndexWatcher(
                    innerSolrClient, PropertiesLoader.SOLR_SERVER_CHECK_INTERVAL, instance::indexStatusChanged);
        }

        log.info("SolrClient initialized with solr server url:" + solrServerUrl);
    }

    public static NetarchiveSolrClient getInstance() {
        if (instance == null) {
            throw new IllegalArgumentException("SolrClient not initialized");
        }
        return instance;
    }

    private void indexStatusChanged(IndexWatcher.STATUS status) {
        switch (status) {
            case changed:
                if (solrServer instanceof CachingSolrClient) {
                    ((CachingSolrClient)solrServer).clearCache();
                }
                break;
            case available:
                solrAvailable = true;
                break;
            case unavailable:
                solrAvailable = false;
                break;
            case undetermined:
                log.debug("Got IndexWatcher.STATUS.undetermined. This should not be possible");
                break;
            default:
                log.warn("Unsupported value for IndexWatcher.STATUS: '{}'", status);
        }
    }

    /**
     * Requires a running {@link IndexWatcher}. If not enabled, the result will always be true.
     * Enabled per default, controlled by {@link PropertiesLoader#SOLR_SERVER_CHECK_INTERVAL}).
     * @return true if the backing Solr is available, else false. null if not determined
     */
    public Boolean isSolrAvailable() {
        return solrAvailable;
    }

    /*
     * Delegate
     */
    public List<FacetCount> getDomainFacets(String domain, int facetLimit, boolean ingoing, Date crawlDateStart, Date crawlDateEnd) throws Exception {

        if (ingoing) {
            return getDomainFacetsIngoing(domain, facetLimit, crawlDateStart, crawlDateEnd);
        } else {
            return getDomainFacetsOutgoing(domain, facetLimit, crawlDateStart, crawlDateEnd);
        }
    }

    /*
     * Get other domains linking to this domain
     *
     */
    public List<FacetCount> getDomainFacetsIngoing(String domain, int facetLimit, Date crawlDateStart, Date crawlDateEnd) throws Exception {

        String dateStart = DateUtils.getSolrDate(crawlDateStart);
        String dateEnd = DateUtils.getSolrDate(crawlDateEnd);

        SolrQuery solrQuery = new SolrQuery();
        solrQuery.setQuery("links_domains:\"" + domain + "\" AND -domain:\"" + domain + "\"");
        solrQuery.setRows(0);
        solrQuery.set("facet", "true");
        solrQuery.add("facet.field", "domain");
        solrQuery.add("facet.limit", "" + facetLimit);
        solrQuery.addFilterQuery("crawl_date:[" + dateStart + " TO " + dateEnd + "]");

        solrQuery.add("fl","id");
        QueryResponse rsp = solrServer.query(solrQuery, METHOD.POST);
        List<FacetCount> facetList = new ArrayList<FacetCount>();
        FacetField facet = rsp.getFacetField("domain");
        for (Count c : facet.getValues()) {
            FacetCount fc = new FacetCount();
            fc.setValue(c.getName());
            fc.setCount(c.getCount());
            facetList.add(fc);
        }
        return facetList;
    }

    /*
     * Get the domains this domain links to this domain
     */
    public List<FacetCount> getDomainFacetsOutgoing(String domain, int facetLimit, Date crawlDateStart, Date crawlDateEnd) throws Exception {

        String dateStart = DateUtils.getSolrDate(crawlDateStart);
        String dateEnd = DateUtils.getSolrDate(crawlDateEnd);

        SolrQuery solrQuery = new SolrQuery();
        solrQuery.setQuery("domain:\"" + domain + "\"");

        solrQuery.setRows(0);
        solrQuery.set("facet", "true");
        solrQuery.add("facet.field", "links_domains");
        solrQuery.add("facet.limit", "" + (facetLimit + 1)); // +1 because itself will be removed and is almost certain of resultset is self-linking
        solrQuery.addFilterQuery("crawl_date:[" + dateStart + " TO " + dateEnd + "]");
        solrQuery.add("fl","id");                                                                                                                                                                  // request
        QueryResponse rsp = noCacheSolrServer.query(solrQuery, METHOD.POST); //do not cache
        List<FacetCount> facetList = new ArrayList<FacetCount>();
        FacetField facet = rsp.getFacetField("links_domains");

        // We have to remove the domain itself.
        for (Count c : facet.getValues()) {
            if (!c.getName().equalsIgnoreCase(domain)) {
                FacetCount fc = new FacetCount();
                fc.setValue(c.getName());
                fc.setCount(c.getCount());
                facetList.add(fc);
            }
        }
        return facetList;
    }

    
    

    /*
    public String getRawSolrQuery(String query,List<String> fq,String fieldList, int rows, int startRow,HashMap<String,String> rawQueryParams)  throws Exception{        
         SolrQuery  solrQuery = new SolrQuery(query);
         solrQuery.setRows(rows);
         solrQuery.setStart(startRow);
         if (fieldList != null && !fieldList.equals("")) {                    
             solrQuery.setFields(fieldList.split(","));             
         }
         
         if ( fq != null) {
             for (String filter : fq) {
                 solrQuery.add("fq",filter);
             }
         }
         
         if ( rawQueryParams != null) {
             for (String param : rawQueryParams.keySet()) {                 
                 solrQuery.add(param,rawQueryParams.get(param));
             }
         }
         
         setSolrParams(solrQuery);

         NoOpResponseParser rawJsonResponseParser = new NoOpResponseParser();
         rawJsonResponseParser.setWriterType("json");

         QueryRequest req = new QueryRequest(solrQuery);
         req.setResponseParser(rawJsonResponseParser);
         
         NamedList<Object> resp = solrServer.request(req);        
         String jsonResponse = (String) resp.get("response");        
         return jsonResponse;                          
     }
    */

    /*
     * The logic for getting the 4 dates in 2 queries is too complicated, and only
     * gives small performance boost...
     */
    public WaybackStatistics getWayBackStatistics(int statusCode, String url, String url_norm, String crawlDate) throws Exception {
        final long startNS = System.nanoTime();
        WaybackStatistics stats = new WaybackStatistics();
        stats.setStatusCode(statusCode); // this is know when calling the method, so no need to extract it from Solr.
        stats.setUrl(url);
        stats.setUrl_norm(url_norm);
        // These will only be set if they are different from input (end points). So set
        // them below
        stats.setLastHarvestDate(crawlDate);
        stats.setFirstHarvestDate(crawlDate);

        // We query for 1 result to get the domain.
        String domain = null;
        stats.setHarvestDate(crawlDate);
        final String statsField = "crawl_date";

        long results = 0;

        String query = "url_norm:\"" + url_norm + "\" AND crawl_date:{\"" + crawlDate + "\" TO *]";

        SolrQuery solrQuery = new SolrQuery(query);

        solrQuery.setRows(1);
        solrQuery.setGetFieldStatistics(true);
        solrQuery.setGetFieldStatistics(statsField);

        long call1ns = -System.nanoTime();
        QueryResponse rsp = solrServer.query(solrQuery, METHOD.POST);
        call1ns += System.nanoTime();
        final long call1nsSolr = rsp.getQTime();

        results += rsp.getResults().getNumFound();
        if (rsp.getResults().getNumFound() != 0) {
            domain = (String) rsp.getResults().get(0).getFieldValue("domain");
            final FieldStatsInfo fieldStats = rsp.getFieldStatsInfo().get(statsField);
            if (fieldStats != null) {
                stats.setLastHarvestDate(DateUtils.getSolrDate((Date) fieldStats.getMax()));
                String next = DateUtils.getSolrDate((Date) fieldStats.getMin());
                if (!crawlDate.equals(next)) {
                    stats.setNextHarvestDate(next);// Dont want same as next
                }
            }
        }

        solrQuery = new SolrQuery("(url_norm:\"" + url_norm + "\") AND crawl_date:[* TO \"" + crawlDate + "\"}");
        solrQuery.setRows(1);
        solrQuery.add("fl", "domain");
        solrQuery.setGetFieldStatistics(true);
        solrQuery.setGetFieldStatistics(statsField);

        long call2ns = -System.nanoTime();
        rsp = solrServer.query(solrQuery, METHOD.POST);
        call2ns += System.nanoTime();
        final long call2nsSolr = rsp.getQTime();

        results += rsp.getResults().getNumFound();
        if (rsp.getResults().getNumFound() != 0) {
            domain = (String) rsp.getResults().get(0).getFieldValue("domain");
            final FieldStatsInfo fieldStats = rsp.getFieldStatsInfo().get(statsField);
            if (fieldStats != null) {
                stats.setFirstHarvestDate(DateUtils.getSolrDate((Date) fieldStats.getMin()));
                String previous = DateUtils.getSolrDate((Date) fieldStats.getMax());
                if (!crawlDate.equals(previous)) { // Dont want same as previous
                    stats.setPreviousHarvestDate(previous);
                }
            }
        }

        stats.setNumberOfHarvest(results + 1); // The +1 is the input value that is not included in any of the two result sets.

        long callDomain = -1;
        long callDomainSolr = -1;
        if (domain == null) {
            // This can happen if we only have 1 harvest. It will not be include in the
            // {x,*] og [*,x } since x is not included
            solrQuery = new SolrQuery("url_norm:\"" + url_norm + "\"");
            solrQuery.setRows(1);
            solrQuery.setGetFieldStatistics(true);
            solrQuery.setGetFieldStatistics(statsField);

            callDomain = -System.nanoTime();
            rsp = solrServer.query(solrQuery, METHOD.POST);
            callDomain += System.nanoTime();
            callDomainSolr = rsp.getQTime();
            if (rsp.getResults().size() == 0) {
                return stats; // url never found.
            }
            domain = (String) rsp.getResults().get(0).getFieldValue("domain");
        }
        stats.setDomain(domain);
        solrQuery = new SolrQuery("domain:\"" + domain + "\"");
        solrQuery.setRows(0);
        solrQuery.setGetFieldStatistics(true);
        solrQuery.setGetFieldStatistics("content_length");

        long call3ns = -System.nanoTime();
        rsp = solrServer.query(solrQuery, METHOD.POST);
        call3ns += System.nanoTime();
        final long call3nsSolr = rsp.getQTime();

        long numberHarvestDomain = rsp.getResults().getNumFound();
        stats.setNumberHarvestDomain(numberHarvestDomain);
        if (numberHarvestDomain != 0) {
            final FieldStatsInfo fieldStats = rsp.getFieldStatsInfo().get("content_length");
            if (fieldStats != null) {
                double totalContentLength = (Double) fieldStats.getSum();
                stats.setDomainHarvestTotalContentLength((long) totalContentLength);
            }
        }

        log.info(String.format(
                "Wayback statistics for url='%s', solrdate=%s extracted in %d ms "
                        + "(call_1=%d ms (qtime=%d ms), call_2=%d ms (qtime=%d ms), call_3=%d ms (qtime=%d ms), " + "domain_call=%d ms (qtime=%d ms))",
                url_norm.length() > 50 ? url_norm.substring(0, 50) + "..." : url_norm, crawlDate, (System.nanoTime() - startNS) / M, call1ns / M, call1nsSolr,
                call2ns / M, call2nsSolr, call3ns / M, call3nsSolr, callDomain / M, callDomainSolr));
        return stats;

    }

    /**
     * Find images matching the given searchString, deduplicating on {@code url_norm} and prioritizing versions
     * closest to the given timestamp.
     * @param searchString Solr search String (aka query).
     * @param timeStamp ISO-timestamp, Solr style: {@code 2011-10-14T14:44:00Z}.
     * @return ArcEntry representation of the matching images.
     */
    public ArrayList<ArcEntryDescriptor> findImagesForTimestamp(String searchString, String timeStamp) {
<<<<<<< HEAD
        SRequest request = SRequest.builder().
                query(searchString).
                filterQueries("content_type_norm:image",   // only images
                              SolrUtils.NO_REVISIT_FILTER, // No binary for revisits.
                              "image_size:[2000 TO *]").   // No small images. (fillers etc.)
                fields(SolrUtils.indexDocFieldList).
                timeProximityDeduplication(timeStamp, "url_norm").
                maxResults(50); // TODO: Make this an argument instead

        // TODO: Figure out how to handle the CloseableStream-problem
        return SolrStreamShard.streamStrategy(request)
=======
        return SolrGenericStreaming.create(
                        SRequest.builder()
                                .query(searchString)
                                .filterQueries("content_type_norm:image",   // only images
                                        SolrUtils.NO_REVISIT_FILTER, // No binary for revisits.
                                        "image_size:[2000 TO *]")   // No small images. (fillers etc.)
                                .fields(SolrUtils.indexDocFieldList)
                                .timeProximityDeduplication(timeStamp, "url_norm")
                                .maxResults(50) // TODO: Make this an argument instead
                ).
                stream()
>>>>>>> dfcabad0
                .map(SolrUtils::solrDocument2ArcEntryDescriptor)
                .collect(Collectors.toCollection(ArrayList::new));
    }

    /**
     * Calls {@link dk.kb.netarchivesuite.solrwayback.util.UrlUtils#punyCodeAndNormaliseUrl(String)} on each URL and
     * attempts a {@code url_norm:"<url>"} search. Duplicates are removed and if there is a hit for the URL, the
     * resulting {@link SolrDocument} is passed on. This step is done in batches.
     * <p>
     * All URLs without hits are resolved individually using {@link dk.kb.netarchivesuite.solrwayback.util.UrlUtils#lenientURLQuery(String)},
     * where the document with the highest score is selected. If there are no hits for an URL after this step, it is
     * discarded.
     * <p>
     * In both cases the {@link SolrDocument} is enriched with the original URL {@code originalURL:"<url>"}.
     * @param fields the fields to return from the URLs. If not present, {@code url} and {@code url_norm} will be added.
     * @param urls a Stream of URLs to resolve.
     * @param filterQueries optional filter queries for resolving.
     * @return a Stream of Solr documents with resolved {@code url}, {@code url_norm} plus the requested fields.
     */
    public Stream<SolrDocument> searchURLs(List<String> fields, Stream<String> urls, String... filterQueries) {
        // Handle processing in batches of 1000 for low latency and low memory overhead
        return CollectionUtils.splitToStreams(urls, 1000)
                .flatMap(batch -> searchURLsSingleTake(fields, batch, filterQueries));
    }

    /**
     * Calls {@link dk.kb.netarchivesuite.solrwayback.util.UrlUtils#punyCodeAndNormaliseUrl(String)} on each URL and
     * attempts a {@code url_norm:"<url>"} search. Duplicates are removed and if there is a hit for the URL, the
     * resulting {@link SolrDocument} is passed on.
     * <p>
     * This implementation performs a full resolve of all URLs before delivery, which delays the time before first
     * delivered {@code SolrDocument} and introduces a memory overhead: This method should only be called for a limited
     * amount of URLs, such as 1000-10,000.
     * <p>
     * All URLs without hits are resolved individually using {@link dk.kb.netarchivesuite.solrwayback.util.UrlUtils#lenientURLQuery(String)},
     * where the document with the highest score is selected. If there are no hits for an URL after this step, it is
     * discarded.
     * <p>
     * In both cases the {@link SolrDocument} is enriched with the original URL {@code originalURL:"<url>"}.
     * @param fields the fields to return from the URLs. If not present, {@code url} and {@code url_norm} will be added.
     * @param urls a Stream of URLs to resolve.
     * @param filterQueries optional filter queries for resolving.
     * @return a Stream of Solr documents with resolved {@code url}, {@code url_norm} plus the requested fields.
     */
    private Stream<SolrDocument> searchURLsSingleTake(
            List<String> fields, Stream<String> urls, String... filterQueries) {
        ArrayList<String> allFields = new ArrayList<>(fields);
        if (!fields.contains("url")) {
            allFields.add("url");
        }
        if (!fields.contains("url_norm")) {
            allFields.add("url_norm");
        }

        // Stream<String> of <= 1000 URLs

        // Create list of [originalURL, normURL]
        List<Pair<String, String>> urlPairs = getNormalisedURLs(urls);

        // Try direct url_norm query resolving
        Map<String, SolrDocument> direct = resolveURLsDirect(allFields, urlPairs, filterQueries);

        // Use lenient resolving on the rest
        Stream<Pair<String, String>> unresolved = urlPairs.stream().
                filter(urlPair -> !direct.containsKey(urlPair.first()));

        Map<String, SolrDocument> lenient = resolveURLsLenient(allFields, unresolved, filterQueries);

        // Merge the results from direct and lenient and enrich with the SolrDocuments with originalURL
        return urlPairs.stream()
                .map(Pair::first) // originalURL
                .map(originalURL -> getValueFromMaps(originalURL, direct, lenient))
                .filter(Objects::nonNull)
                .peek(resultPair -> resultPair.second().setField("originalURL", resultPair.first()))
                .map(Pair::second);
    }

    /**
     * Perform direct {@code url_norm:<normURL>} searches in batches of 1000 and deliver the result as a
     * {code Map<originalURL, SolrDocument>}. This is a fairly lightweight process.
     * @param fields the fields to return in the SolrDocument. These <b>must</b> include {@code url_norm}.
     * @param urlPairs pairs of {@code originalURL, normURL}.
     * @param filterQueries 0 or more filters for the search.
     * @return a {@code Map<originalURL, Solrdocument>} for all resolved URLs.
     */
    private Map<String, SolrDocument> resolveURLsDirect(
            List<String> fields, List<Pair<String, String>> urlPairs, String... filterQueries) {
        return resolveURLsDirect(fields, null, urlPairs, filterQueries);
    }

    /**
     * Perform searches for all given URLs, deduplicating on {@code url_norm} and prioritizing those closest to the
     * given timestamp if idealTime is not null. No practical limit on the number of URLs or the search result.
     * The URL-requests are batched in groups of 1000 for performance.
     * @param fields the fields to return in the SolrDocument. These <b>must</b> include {@code url_norm}.
     * @param idealTime ISO-timestamp, Solr style: {@code 2011-10-14T14:44:00Z}.
     * @param urlPairs pairs of {@code originalURL, normURL}.
     * @param filterQueries 0 or more filters for the search.
     * @return a {@code Map<originalURL, Solrdocument>} for all resolved URLs.
     */
    private Map<String, SolrDocument> resolveURLsDirect(
            List<String> fields, String idealTime, List<Pair<String, String>> urlPairs, String... filterQueries) {
        if (!fields.contains("url_norm")) {
            throw new IllegalArgumentException("fields does not contain url_norm");
        }

        // Create list of url queries for the normURLs
        Stream<String> urlQueries = urlPairs.stream()
                .map(Pair::second)
                .map(normURL -> "url_norm:" + SolrUtils.createPhrase(normURL));

        // Resolve SolrDocuments using direct url_norm search and store them in a Map with url_norm as key
        SRequest request = SRequest.builder()
                .queries(urlQueries)
                .queryBatchSize(1000) // Same as partitionSize in splitToStreams
                //.usePaging(false) // Optimize Solr lookups (no longer needed)
                .fields(fields)
                .filterQueries(filterQueries);
        if (idealTime != null) {
            request = request.timeProximityDeduplication(idealTime, "url_norm");
        } else {
            request = request.deduplicateField("url_norm");
        }

        Map<String, SolrDocument> normResolved = request.stream().
                collect(Collectors.toMap(value -> Objects.toString(value.getFieldValue("url_norm")),
                        value -> value));

        // Convert the Map of [url_norm, SolrDocument] to a Map of [originalURL, SolrDocument]
        return urlPairs.stream()
                .map(urlPair -> new Pair<>(urlPair.first(), normResolved.get(urlPair.second())))
                .filter(urlPair -> Objects.nonNull(urlPair.second()))
                .collect(Collectors.toMap(Pair::first, Pair::second));
    }

    /**
     * Perform lenient resolving of originalURLs and deliver the result as a {code Map<originalURL, SolrDocument>}.
     * The URLs are resolved individually but in parallel. This is a fairly heavy process.
     * @param fields the fields to return in the SolrDocument. These <b>must</b> include {@code url_norm}.
     * @param urlPairs pairs of {@code originalURL, normURL}.
     * @param filterQueries 0 or more filters for the search.
     * @return a {@code Map<originalURL, SolrDocument>} for all resolved URLs.
     */
    private Map<String, SolrDocument> resolveURLsLenient(
            List<String> fields, Stream<Pair<String, String>> urlPairs, String[] filterQueries) {
        if (!fields.contains("url_norm")) {
            throw new IllegalStateException("fields does not contain 'url_norm'");
        }
        // Create jobs for unresolved originalURLs that delivers [originalURL, SolrDocument]
        Stream<Callable<Pair<String, SolrDocument>>> lenientJobs = urlPairs
                .map(Pair::first) // Only the originalURL is relevant when doing lenient resolving
                .map(originalURL -> () -> new Pair<>(
                        originalURL,
                        resolveURLLenient(fields, originalURL, filterQueries)));

        // Run jobs and collect Map with [originalURL, SolrDocument]
        return Processing.batch(lenientJobs).
                peek(jobPair -> {
                    if (Objects.isNull(jobPair.second())) {
                        log.debug("Unable to lenient resolve '{}'", jobPair.first());
                    }
                })
                .filter(jobPair -> Objects.nonNull(jobPair.second()))
                .peek(jobPair -> {
                    String originalURL = jobPair.first();
                    String normURL = Objects.toString(jobPair.second().getFieldValue("url_norm"));
                    if (originalURL.equals(normURL)) {
                        log.debug("Note: Lenient resolved '{}', but the url_norm was equal to the originalURL",
                                originalURL);
                    } else {
                        log.debug("Lenient resolved '{}' to '{}'", originalURL, normURL);
                    }
                        }
                )
                .collect(Collectors.toMap(Pair::first, Pair::second));
    }

    /**
     * Perform lenient resolving of a single URL and deliver the first result, if any.
     * This uses {@link UrlUtils#lenientURLQuery(String)} for constructing the query.
     * @param fields the fields to return in the SolrDocument. These <b>must</b> include {@code url_norm}.
     * @param url a raw URL.
     * @param filterQueries 0 or more filters for the search.
     * @return the first SolrDocument matching the lenient query or null if there were no matches.
     */
    public SolrDocument resolveURLLenient(List<String> fields, String url, String... filterQueries) {
        SolrQuery solrQuery = new SolrQuery();
        solrQuery.setQuery(UrlUtils.lenientURLQuery(url));
        solrQuery.setFilterQueries(filterQueries);
        solrQuery.set(CommonParams.ROWS, 1);
        solrQuery.set(CommonParams.FL, String.join(",", fields));
        solrQuery.set(HighlightParams.HIGHLIGHT, false);
        solrQuery.set(FacetParams.FACET, false);
        solrQuery.set(GroupParams.GROUP, false);
        QueryResponse response;
        try {
            lenientAttempts.incrementAndGet();
            response = noCacheSolrServer.query(solrQuery);
            if (response.getResults() != null && !response.getResults().isEmpty()) {
                lenientSuccesses.incrementAndGet();
            }
        } catch (Exception e) {
            throw new RuntimeException("Exception trying to resolve URL lenient for '" + url + "'", e);
        }
        return response.getResults().isEmpty() ? null : response.getResults().get(0);
    }

    /**
     * Searches Solr for a video matching the given search string. If no indexed entry is found returns null.
     * @param videoQueryString String to query Solr for.
     * @return ArcEntryDescriptor containing info on first video found in search or null if no results found.
     * @throws Exception If communication with Solr fails.
     */
    public ArcEntryDescriptor findVideo(String videoQueryString) throws Exception {
        SolrQuery solrQuery = new SolrQuery();
        solrQuery.setQuery(videoQueryString);
        solrQuery.setRows(1); // Just get one result

        solrQuery.set("facet", "false"); // Very important. Must overwrite to false. Facets are very slow and expensive.
        solrQuery.add("fq", "content_type_norm:video"); // only videos
        solrQuery.add("fq", SolrUtils.NO_REVISIT_FILTER);
        solrQuery.add("fl", SolrUtils.indexDocFieldList);

        QueryResponse response = solrServer.query(solrQuery, METHOD.POST);

        SolrDocumentList queryResults = response.getResults();
        if (queryResults.getNumFound() == 0) {
            return null;
        } else {
            return SolrUtils.solrDocument2ArcEntryDescriptor(queryResults.get(0));
        }
    }

    public SearchResult search(String searchString, int results) throws Exception {
        return search(searchString, null, results);
    }

    public SearchResult search(String searchString, String filterQuery) throws Exception {
        return search(searchString, filterQuery, 50);
    }

    public ArrayList<Date> getHarvestTimesForUrl(String url) throws Exception {
        ArrayList<Date> dates = new ArrayList<Date>();

        String query=UrlUtils.fixLegacyNormaliseUrlErrorQuery(url);
        SolrQuery solrQuery = new SolrQuery();
        solrQuery = new SolrQuery(query);
        solrQuery.set("facet", "false"); // very important. Must overwrite to false. Facets are very slow and expensive.
        solrQuery.add("fl", "id,crawl_date");
        solrQuery.setRows(1000000);
        QueryResponse rsp = loggedSolrQuery("getHarvestTimeForUrl", solrQuery);

        SolrDocumentList docs = rsp.getResults();

        for (SolrDocument doc : docs) {
            Date date = (Date) doc.get("crawl_date");
            dates.add(date);
        }
        return dates;
    }

    /*
     * Fast solr method that counts number of results
     */
    public long countResults(String query, String... filterQueries) throws SolrServerException, IOException {
        SolrQuery solrQuery = new SolrQuery();
        solrQuery = new SolrQuery(query);
        solrQuery.set("facet", "false"); // very important. Must overwrite to false. Facets are very slow and expensive.
        solrQuery.add("fl", "id");
        solrQuery.setFilterQueries(filterQueries);
        solrQuery.setRows(0);
        QueryResponse rsp = solrServer.query(solrQuery, METHOD.POST);
        return rsp.getResults().getNumFound();
    }

    public String getConcatedTextFromHtmlForQuery(String query,String filterQuery) throws Exception {

        SolrQuery solrQuery = new SolrQuery();
        solrQuery = new SolrQuery(query);

        solrQuery.add("fl", "id, content_text_length, content");
        solrQuery.addFilterQuery("content_type_norm:html", "content_text_length:[1000 TO *]"); // only html pages and pages with many words.
        if (filterQuery != null && filterQuery.length() >0) {
            solrQuery.addFilterQuery(filterQuery);
        }
        solrQuery.setRows(5000);

        long solrNS = -System.nanoTime();
        QueryResponse rsp = noCacheSolrServer.query(solrQuery, METHOD.POST); //do not cache
        solrNS += System.nanoTime();
        SolrDocumentList docs = rsp.getResults();

        StringBuilder b = new StringBuilder();
        long totaltLength = 0;
        for (SolrDocument doc : docs) {
            b.append(doc.getFieldValue("content"));
            b.append(doc.getFieldValue(" "));// Space between next document.
            totaltLength += ((int) doc.getFieldValue("content_text_length"));
        }
        log.info(String.format("Total extracted content length for wordcloud:%d, total hits:%d only using first 1000 hits" + " in %d ms (qtime=%d ms)",
                totaltLength, rsp.getResults().getNumFound(), solrNS / M, rsp.getQTime()));
        return b.toString();
    }

    public ArrayList<IndexDoc> getHarvestPreviewsForUrl(int year,String url) throws Exception {

        String urlNormFixed = normalizeUrl(url);
        urlNormFixed = urlNormFixed.replace("\\", "\\\\");
        SolrQuery solrQuery = new SolrQuery();
        solrQuery = new SolrQuery("(url_norm:\"" + urlNormFixed + "\"");
        solrQuery.set("facet", "false"); // very important. Must overwrite to false. Facets are very slow and expensive.
        solrQuery.add("fl", "id, crawl_date,source_file_path, source_file, source_file_offset, score");
        solrQuery.add("sort", "crawl_date asc");
        solrQuery.add("fq","crawl_year:"+year);
        solrQuery.setRows(1000000);

        QueryResponse rsp = solrServer.query(solrQuery, METHOD.POST);
        SolrDocumentList docs = rsp.getResults();

        ArrayList<IndexDoc> indexDocs = SolrUtils.solrDocList2IndexDoc(docs);
        return indexDocs;
    }


    public ArrayList<FacetCount> getPagePreviewsYearInfo(String url) throws Exception {

        String urlNormFixed = normalizeUrl(url);
        urlNormFixed = urlNormFixed.replace("\\", "\\\\");
        SolrQuery solrQuery = new SolrQuery();
        solrQuery = new SolrQuery("(url_norm:\"" + urlNormFixed + "\"");

        solrQuery.set("facet", "true");
        solrQuery.add("facet.field", "crawl_year");
        solrQuery.add("facet.limit", "100"); //All years...
        solrQuery.add("fl","id");
        solrQuery.setRows(0);
        QueryResponse rsp = solrServer.query(solrQuery, METHOD.POST);
        ArrayList<FacetCount> facetList = new ArrayList<FacetCount>();
        FacetField facet = rsp.getFacetField("crawl_year");
        for (Count c : facet.getValues()) {
            FacetCount fc = new FacetCount();
            fc.setValue(c.getName());
            fc.setCount(c.getCount());
            facetList.add(fc);
        }


        return facetList;
    }


    public IndexDoc getArcEntry(String source_file_path, long offset) throws Exception {

        SolrQuery solrQuery = new SolrQuery();
        solrQuery.set("facet", "false"); // very important. Must overwrite to false. Facets are very slow and expensive.
        solrQuery.add("fl", SolrUtils.indexDocFieldList);

        String query = null;

        // This is due to windows path in solr field source_file_offset. For linux the
        // escape does nothing
        // String pathEscaped= ClientUtils.escapeQueryChars(source_file_path); This is
        // done by the warc-indexer now

        query = "source_file_path:\"" + source_file_path + "\" AND source_file_offset:" + offset;
        solrQuery.setQuery(query);
        solrQuery.setRows(1);

        // QueryResponse rsp = loggedSolrQuery("getArchEntry", solrQuery); //Timing disabled due to spam. Also only took 1-5 millis
        QueryResponse rsp = noCacheSolrServer.query(solrQuery, METHOD.POST);
        SolrDocumentList docs = rsp.getResults();

        if (docs.getNumFound() == 0) {
            throw new Exception("Could not find arc entry in index:" + source_file_path + " offset:" + offset);
        }

        ArrayList<IndexDoc> indexDocs = SolrUtils.solrDocList2IndexDoc(docs);

        return indexDocs.get(0);
    }

    /*
     *
     * public SearchResult imageLocationSearch(String searchString, int results)
     * throws Exception { log.info("imageLocationsearch for:" + searchString);
     * SearchResult result = new SearchResult(); SolrQuery solrQuery = new
     * SolrQuery(); solrQuery.set("facet", "false"); //very important. Must
     * overwrite to false. Facets are very slow and expensive. solrQuery.add("fl",
     * indexDocFieldList); solrQuery.setQuery(searchString); // only search images
     * solrQuery.setRows(results); solrQuery.setFilterQueries(
     * +" and filter:"+filterQuery););
     *
     *
     * QueryResponse rsp = solrServer.query(solrQuery,METHOD.POST); SolrDocumentList
     * docs = rsp.getResults();
     *
     *
     * result.setNumberOfResults(docs.getNumFound()); ArrayList<IndexDoc> indexDocs
     * = solrDocList2IndexDoc(docs); result.setResults(indexDocs);
     * log.info("search for:" + searchString + " found:" +
     * result.getNumberOfResults()); return result; }
     *
     */

    /*
     * Sort can be null. Also define order for sort, example: sort =
     * "crawl_date asc";
     */

    public ArrayList<IndexDoc> imagesLocationSearchWithSort(String searchText, String filterQuery, int results, double latitude, double longitude,
                                                            double radius, String sort) throws Exception {
        log.info("imagesLocationSearch:" + searchText + " coordinates:" + latitude + "," + longitude + " radius:" + radius);
        SolrQuery solrQuery = new SolrQuery();
        solrQuery.set("facet", "false"); // very important. Must overwrite to false. Facets are very slow and expensive.
        solrQuery.add("fl", SolrUtils.indexDocFieldList);
        solrQuery.add("group", "true");
        solrQuery.add("group.field", "hash"); // Notice not using url_norm. We want really unique images.
        solrQuery.add("group.format", "simple");
        solrQuery.add("group.limit", "1");
        if (sort != null) {
            solrQuery.add("sort", sort);
        }
        solrQuery.setRows(results);


        // The 3 lines defines geospatial search. The ( ) are required if you want to
        // AND with another query
        solrQuery.setQuery("({!geofilt sfield=exif_location}) AND " + searchText);
        solrQuery.setParam("pt", latitude + "," + longitude);
        solrQuery.setParam("d", "" + radius);

        if (filterQuery != null) {
            solrQuery.setFilterQueries(filterQuery);
        }

        QueryResponse rsp = solrServer.query(solrQuery);

        // SolrDocumentList docs = rsp.getResults();
        SolrDocumentList docs = rsp.getGroupResponse().getValues().get(0).getValues().get(0).getResult();
        ArrayList<IndexDoc> indexDocs = SolrUtils.solrDocList2IndexDoc(docs);

        return indexDocs;
    }

    public SearchResult search(String searchString, String filterQuery, int results) throws Exception {
        SearchResult result = new SearchResult();
        SolrQuery solrQuery = new SolrQuery();
        solrQuery.set("facet", "false"); // very important. Must overwrite to false. Facets are very slow and expensive.
        solrQuery.add("fl", SolrUtils.indexDocFieldList);
        solrQuery.setQuery(searchString); // only search images
        solrQuery.setRows(results);
        if (filterQuery != null) {
            solrQuery.setFilterQueries(filterQuery);
        }


        QueryResponse rsp = loggedSolrQuery("search", solrQuery);
        SolrDocumentList docs = rsp.getResults();

        result.setNumberOfResults(docs.getNumFound());
        ArrayList<IndexDoc> indexDocs = SolrUtils.solrDocList2IndexDoc(docs);
        result.setResults(indexDocs);
        return result;
    }

    public long numberOfDocuments() throws Exception {
        SolrQuery solrQuery = new SolrQuery();
        solrQuery.setQuery("*:*");
        QueryResponse rsp = solrServer.query(solrQuery, METHOD.POST);
        SolrDocumentList docs = rsp.getResults();
        return docs.getNumFound();
    }

    public ArrayList<IndexDoc> findNearestHarvestTimeForMultipleUrlsFullFields(Collection<String> urls, String timeStamp) {
        return findNearestDocuments(SolrUtils.indexDocFieldList, timeStamp, urls.stream())
                .map(SolrUtils::solrDocument2IndexDoc)
                .collect(Collectors.toCollection(ArrayList::new));
    }

    public ArrayList<IndexDocShort> findNearestHarvestTimeForMultipleUrlsFewFields(Collection<String> urls, String timeStamp){
        return findNearestDocuments(SolrUtils.indexDocFieldListShort, timeStamp, urls.stream())
                .map(SolrUtils::solrDocument2IndexDocShort)
                .collect(Collectors.toCollection(ArrayList::new));
    }


    /**
     * Resolves {@link IndexDocShort}s for the given URLs.
     * If lenient is true, fuzzy matching is used for URLs that cannot be located through simple {@code url_norm} search.
     * Lenient matching calls {@link IndexDocShort#setUrl(String)} with the original URL, instead of the URL returned
     * in the {@link SolrDocument} from the search.
     * @param urls      URLs for the resources to locate.
     * @param timeStamp in case of multiple hits for a single URL, the resource with harvest time closest to this
     *                  timestamp is preferred.
     * @param lenient   if true, lenient matching is used for the resources that were not located using simple search.
     * @return a list of {@link IndexDocShort} for the given URLs.
     */
    public ArrayList<IndexDocShort> findNearestUrlsShort(Collection<String> urls, String timeStamp, boolean lenient) {
        Stream<SolrDocument> docs = lenient ?
                findNearestDocumentsLenient(SolrUtils.indexDocFieldListShort, timeStamp, urls.stream()) :
                findNearestDocuments(SolrUtils.indexDocFieldListShort, timeStamp, urls.stream());

        return docs
                .map(SolrUtils::solrDocument2IndexDocShort)
                .collect(Collectors.toCollection(ArrayList::new));
    }

    /**
     * Perform searches for all given URLs, deduplicating on {@code url_norm} and prioritizing those closest to the
     * given timestamp. No practical limit on the number of URLs or the search result.
     * <p>
     * Note: Revisits are not considered as candidates: See {@link SolrUtils#NO_REVISIT_FILTER}.
     *
     * @param fieldList the fields to return.
     * @param timeStamp ISO-timestamp, Solr style: {@code 2011-10-14T14:44:00Z}.
     * @param urls      0 or more URLs, which will be normalised and searched with {@code url_norm:"normalized_url"}.
     * @param filterQueries 0 or more filterQueries for restring the URL search.
     * @return the documents with the given URLs.
     */
    public Stream<SolrDocument> findNearestDocuments(
            String fieldList, String timeStamp, Stream<String> urls, String... filterQueries) {
        final int chunkSize = 1000;

        Stream<String> urlQueries = urls
                .filter(url -> !url.startsWith("data:"))
                .map(NetarchiveSolrClient::normalizeUrl)
                .map(SolrUtils::createPhrase)
                .map(url -> "url_norm:" + url);

        return SRequest.builder().
                queries(urlQueries).
                filterQueries(SolrUtils.extend(SolrUtils.NO_REVISIT_FILTER, filterQueries)). // No binary for revists
                        queryBatchSize(chunkSize). // URL-searches are single-clause queries, so we can use large batches
                        pageSize(chunkSize).
                //usePaging(false). // 1 URL = 1 hit as we deduplicate on url_norm (no longer needed)
                        fields(fieldList).
                timeProximityDeduplication(timeStamp, "url_norm").
                stream();
    }

    /**
     * Perform searches for all given URLs, deduplicating on {@code url_norm} and prioritizing those closest to the
     * given timestamp. No practical limit on the number of URLs or the search result.
     * <p>
     * If a document cannot be resolved using direct matching with {@code url_norm:<normURL>}, lenient matching is used.
     * Lenient first locates the {@code url_norm} closest to the original URL, then feeds that {@code url_norm} to
     * time prioritized resolving. When producing {@link SolrDocument}s, a normalised version of the original URL is
     * set as the document's {@code url_norm} instead of the one originally returned by Solr.
     * <p>
     * Note: Revisits are not considered as candidates: See {@link SolrUtils#NO_REVISIT_FILTER}.
     *
     * @param fields the fields to return. If not present, {@code url} and {@code url_norm} will be added
     * @param idealTime ISO-timestamp, Solr style: {@code 2011-10-14T14:44:00Z}.
     * @param urls      0 or more URLs, which will be normalised and searched with {@code url_norm:"normalized_url"}.
     * @param filterQueries 0 or more filterQueries for restring the URL search.
     * @return the documents with the given URLs.
     */
    public Stream<SolrDocument> findNearestDocumentsLenient(
            String fields, String idealTime, Stream<String> urls, String... filterQueries) {
        final int chunkSize = 1000;
        String[] extendedFilterQueries = SolrUtils.extend(SolrUtils.NO_REVISIT_FILTER, filterQueries);

        // Handle processing in batches of 1000 for fast resolving
        return CollectionUtils.splitToStreams(urls.filter(url -> !url.startsWith("data:")), chunkSize)
                .flatMap(batch -> findNearestDocumentLenientSingleTake(
                        fields, idealTime, batch, extendedFilterQueries));
    }

    /**
     * Perform searches for all given URLs, deduplicating on {@code url_norm} and prioritizing those closest to the
     * given timestamp.
     * <p> 
     * This implementation performs a full resolve of all URLs before delivery, which delays the time before first
     * delivered {@code Solrdocument} and introduces a memory overhead: This method should only be called for a limited
     * amount of URLs, such as 1000-10,000.
     <p>
     * If a document cannot be resolved using direct matching with {@code url_norm:<normURL>}, lenient matching is used.
     * Lenient first locates the {@code url_norm} closest to the original URL, then feeds that {@code url_norm} to
     * time prioritized resolving. When producing {@link SolrDocument}s, a normalised version of the original URL is
     * set as the document's {@code url_norm} instead of the one originally returned by Solr.
     * <p>
     * Note: Revisits are not considered as candidates: See {@link SolrUtils#NO_REVISIT_FILTER}.
     *
     * @param fields        the fields to return. If not present, {@code url} and {@code url_norm} will be added
     * @param urls          0 or more URLs, which will be normalised and searched with {@code url_norm:"normalized_url"}.
     * @param idealTime     ISO-timestamp, Solr style: {@code 2011-10-14T14:44:00Z}.
     * @param filterQueries 0 or more filterQueries for restring the URL search.
     * @return the documents with the given URLs.
     */
    private Stream<SolrDocument> findNearestDocumentLenientSingleTake(
            String fields, String idealTime, Stream<String> urls, String[] filterQueries) {
        // Ensure url & url_norm is returned
        ArrayList<String> allFields = new ArrayList<>(Arrays.asList(fields.split(", *")));
        if (!fields.contains("url")) {
            allFields.add("url");
        }
        if (!fields.contains("url_norm")) {
            allFields.add("url_norm");
        }

        // Stream<String> of <= 1000 URLs

        // Create list of [originalURL, normURL]
        List<Pair<String, String>> urlPairs = getNormalisedURLs(urls);

        // Try direct url_norm query resolving
        Map<String, SolrDocument> direct = resolveURLsDirect(allFields, idealTime, urlPairs, filterQueries);

        // Use lenient resolving on the unresolved to get url_norm
        Stream<Pair<String, String>> unresolved = urlPairs.stream().
                filter(urlPair -> !direct.containsKey(urlPair.first()));

        List<Pair<String, String>> lenientURLPairs = // [originalURL, lenientResolvedNormURL]
                resolveURLsLenient(Collections.singletonList("url_norm"), unresolved, filterQueries)
                        .entrySet().stream()
                        .filter(entry -> entry.getValue().containsKey("url_norm"))
                        .map(entry -> new Pair<>(
                                entry.getKey(),
                                Objects.toString(entry.getValue().getFieldValue("url_norm"))))
                        .collect(Collectors.toList());

        // Use the leniently resolved url_norm for time-proximity lookup
        Map<String, SolrDocument> lenient =
                resolveURLsDirect(allFields, idealTime, lenientURLPairs, filterQueries);

        // Merge the results from direct and lenient and enrich with the SolrDocuments with originalURL
        return urlPairs.stream()
                .map(Pair::first) // originalURL
                .map(originalURL -> getValueFromMaps(originalURL, direct, lenient))
                .filter(Objects::nonNull)
                .peek(resultPair -> resultPair.second().setField("originalURL", resultPair.first()))
                .peek(resultPair -> resultPair.second().setField(
                        "url_norm", UrlUtils.punyCodeAndNormaliseUrlSafe(resultPair.first())))
                .map(Pair::second);
    }

    /**
     * Ensures the given URLs are valid HTTP(S) URLs, normalises them and ensures distinct URLs.
     * This holds the full result in memory before delivery.
     * @param urls any URLs.
     * @return a list of {@code [originalURL, normURL]}.
     */
    private List<Pair<String, String>> getNormalisedURLs(Stream<String> urls) {
        return urls
                .map(url -> new Pair<>(url, UrlUtils.punyCodeAndNormaliseUrlSafe(url)))
                .filter(urlPair -> Objects.nonNull(urlPair.second()))
                .distinct()
                .collect(Collectors.toList());
    }

    /**
     * Iterate maps checking if there is a value for the given key. Upon firencounter, return that value.
     * If no maps holds the value, null is returned.
     * @param key  a key for the wanted value.
     * @param maps 0 or more maps that might hold a value for the key.
     * @return the value for the key if it exists in any map, else null.
     */
    @SafeVarargs
    private static <T> Pair<String, T> getValueFromMaps(String key, Map<String, T>... maps) {
        return Arrays.stream(maps)
                .map(map -> map.get(key))
                .filter(Objects::nonNull)
                .map(map -> new Pair<>(key, map))
                .findFirst()
                .orElse(null);
    }

    public static void mergeInto(SolrDocumentList main, SolrDocumentList additional) {
        if (additional == null) {
            return;
        }
        main.addAll(additional);
        if (additional.getMaxScore() != null) {
            main.setMaxScore(main.getMaxScore() == null ? additional.getMaxScore() : Math.max(main.getMaxScore(), additional.getMaxScore()));
        }
        main.setNumFound(main.getNumFound() + additional.getNumFound());
    }

    private SolrDocumentList groupsToDoc(QueryResponse rsp) {
        SolrDocumentList docs = new SolrDocumentList();
        if (rsp == null || rsp.getGroupResponse() == null || rsp.getGroupResponse().getValues() == null || rsp.getGroupResponse().getValues().isEmpty()) {
            return docs;
        }
        for (GroupCommand groupCommand : rsp.getGroupResponse().getValues()) {
            for (Group group : groupCommand.getValues()) {
                mergeInto(docs, group.getResult());
            }
        }
        return docs;
    }

    /**
     * Creates a query for 1 or more URLs, taking care to quote URLs and escape characters where needed.
     * The result will be in the form {@code field:("url1" OR "url2")} or {@code field:("url1" AND "url2")}
     * depending on operator.
     * <p>
     * Note: {@code data:}-URLs are ignored as they will never match.
     * @param field    the field to query. Typically {@code url} or {@code url_norm}.
     * @param operator {@code AND} or {@code OR}.
     * @param urls     the URLs to create a query for.
     * @return a query for the given URLs.
     */
    @SuppressWarnings("SameParameterValue")
    private String urlQueryJoin(String field, String operator, Iterable<String> urls) {
        StringBuilder sb = new StringBuilder();
        boolean first = true;
        sb.append(field).append(":(");
        for (String url : urls) {
            if (url.startsWith("data:") ) {
                continue;
            }
            if (!first) {
                sb.append(" ").append(operator).append(" ");
            }
            first = false;
            sb.append(SolrUtils.createPhrase(normalizeUrl(url)));
        }
        sb.append(")");
        return sb.toString();
    }


    /*
     * Notice here do we not fix url_norm
     */
    public IndexDoc findClosestHarvestTimeForUrl(String url, String timeStamp) throws Exception {

        if (url == null || timeStamp == null) {
            throw new IllegalArgumentException("harvestUrl or timeStamp is null"); // Can happen for url-rewrites that are not corrected
        }
        //log.info("sort time:"+timeStamp + " url:"+url);
        // normalize will remove last slash if not slashpage
        boolean slashLast = url.endsWith("/");

        String urlNormQuery = UrlUtils.fixLegacyNormaliseUrlErrorQuery(url);

        String query = urlNormQuery +" AND status_code:200"; //Maybe also allow 400 and 404?: (status_code:200 OR status_code:400 OR status_code:404).          

        SolrQuery solrQuery = new SolrQuery();
        solrQuery.setQuery(query);

        solrQuery.setFilterQueries(SolrUtils.NO_REVISIT_FILTER); // No binary for revists.

        solrQuery.set("facet", "false"); // very important. Must overwrite to false. Facets are very slow and expensive.
        solrQuery.add("sort", "abs(sub(ms(" + timeStamp + "), crawl_date)) asc");
        solrQuery.add("fl", SolrUtils.indexDocFieldList);
        // solrQuery.setRows(1);
        // code below is temporary fix for the solr bug. Get the nearest and find which
        // one is nearest.
        // The solr sort is bugged when timestamps are close. The bug is also present in
        // other methods in this class, but not as critical there.
        // Hoping for a solr fix....
        solrQuery.setRows(10);
        QueryResponse rsp = loggedSolrQuery(
                String.format("findClosestHarvestTimeForUrl(url='%s', timestamp=%s)", url.length() > 50 ? url.substring(0, 50) + "..." : url, timeStamp),
                solrQuery);

        SolrDocumentList docs = rsp.getResults();
        if (docs == null || docs.size() == 0) {
            return null;
        }
        ArrayList<IndexDoc> indexDocs = SolrUtils.solrDocList2IndexDoc(docs);

        // Return the one nearest
        int bestIndex = 0; // This would be correct if solr could sort correct.
        // Solr uses a precisionsStep you can define in schema.xml if you want precision
        // to seconds. But this is not done in warc-indexer 3.0 schema.
        // Instead we extract the top 10 and find the nearest but checking against all.

        DateFormat dateFormat = new SimpleDateFormat("yyyy-MM-dd'T'HH:mm:ss");
        long inputCrawlDate = dateFormat.parse(timeStamp).getTime(); // From the input
        long bestMatchDifference = Long.MAX_VALUE;

        for (int i = 0; i < indexDocs.size(); i++) {

            IndexDoc doc = indexDocs.get(i);
            boolean docHasSlashLast = doc.getUrl().endsWith("/");
            // small hack to make sure http/https not are mixed. Protocol is not into the
            // schema yet. Would be nice if protocol was a field in schema
            if ((url.startsWith("http://") && doc.getUrl().startsWith("http://")) || (url.startsWith("https://") && doc.getUrl().startsWith("https://"))) {
                // log.info("same protocol:"+url + ":"+doc.getUrl());
            } else {
                // Not a problem just need to see how often it happens for now.
                // log.info("Same url has been harvests for both HTTP and HTTPS: "+url + " and
                // "+doc.getUrl());
                continue; // Skip
            }

            if (slashLast && !docHasSlashLast) { // url_norm will be same with and without / last. But they are different pages
                log.info("Ignoring URL due to '/' as end of url:" + url + " found:" + doc.getUrl_norm());
                continue;
            }

            // If redirect, do not return the same url as this will give endless redirect.
            // This can happen due to the http://www.test.dk http://test.dk is normalized to
            // the same.
            if (doc.getStatusCode() >= 300 && doc.getStatusCode() < 400) {
                if (doc.getUrl().equals(url)) { // Do not return the same for redirect.
                    log.info("Stopping endless direct for url:" + url + " and found url:" + doc.getUrl());
                    continue; // skip
                }
            }

            String crawlDateDoc = doc.getCrawlDate();
            long crawlDateForDocument = dateFormat.parse(crawlDateDoc).getTime(); // For this document
            long thisMatch = Math.abs(inputCrawlDate - crawlDateForDocument);
            if (thisMatch < bestMatchDifference) {
                bestIndex = i;
                bestMatchDifference = thisMatch;
            }
        }

        if (bestIndex != 0) {
            log.warn("Fixed Solr time sort bug, found a better match, # result:" + bestIndex);
        }
        return indexDocs.get(bestIndex);
    }

    /**
     * Build the query for ngram
     */
    public SolrQuery buildSolrQueryForPeriod(String query, String startDate, String endDate) {
        log.info("query between " + startDate + "T00:00:00Z and " + endDate + "T23:59:59Z");
        SolrQuery solrQuery = new SolrQuery();
        solrQuery.setQuery(query); //Smurf labs forces text:query
        solrQuery.setRows(0); // 1 page only
        solrQuery.add("fl", "id");// rows are 0 anyway
        solrQuery.add("fq","content_type_norm:html"); // only html pages
        solrQuery.add("fq","crawl_date:[" + startDate + "T00:00:00Z TO " + endDate + "T23:59:59Z]");
        return solrQuery;
    }

    /**
     * Returns the number of documents for the ngram
     */
    public Long countTextHtmlForPeriod(String query, String startDate, String endDate) throws Exception {
        SolrQuery solrQuery = buildSolrQueryForPeriod(query, startDate, endDate);
        solrQuery.add("fq", SolrUtils.NO_REVISIT_FILTER); // do not include record_type:revisit
        QueryResponse rsp = solrServer.query(solrQuery, METHOD.POST);
        return rsp.getResults().getNumFound();
    }

    public Long countTagHtmlForPeriod(String query, String startDate, String endDate) throws Exception {
        if (!TAGS_VALID_PATTERN.matcher(query).matches()) {
            throw new InvalidArgumentServiceException("Tag syntax not accepted:" + query);
        }
        SolrQuery solrQuery = buildSolrQueryForPeriod("elements_used:\"" + query + "\"", startDate, endDate);
        QueryResponse rsp = solrServer.query(solrQuery, METHOD.POST);
        return rsp.getResults().getNumFound();
    }

    // Not used anymore
    public HashMap<Integer, Long> getYearHtmlFacets(String query) throws Exception {
        // facet=true&facet.field=crawl_year&facet.sort=index&facet.limit=500
        if (!TAGS_VALID_PATTERN.matcher(query).matches()) {
            throw new InvalidArgumentServiceException("Tag syntax not accepted:" + query);
        }

        SolrQuery solrQuery = new SolrQuery();
        solrQuery.setQuery("elements_used:\"" + query + "\"");
        solrQuery.setFilterQueries("content_type_norm:html"); // only html pages
        solrQuery.setRows(0); // 1 page only
        solrQuery.add("fl", "id");// rows are 0 anyway
        solrQuery.set("facet", "true");
        solrQuery.set("facet.field", "crawl_year");
        solrQuery.set("facet.sort", "index");
        solrQuery.set("facet.limit", "500"); // 500 is higher than number of different years
        QueryResponse rsp = solrServer.query(solrQuery, METHOD.POST);

        FacetField facetField = rsp.getFacetField("crawl_year");

        HashMap<Integer, Long> allCount = new HashMap<Integer, Long>();

        for (FacetField.Count c : facetField.getValues()) {
            allCount.put(Integer.parseInt(c.getName()), c.getCount());
        }
        return allCount;
    }

    public IndexDoc findExactMatchPWID(String url, String utc) throws Exception {

        String url_norm = normalizeUrl(url);
        String pwidQuery = "url_norm:\"" + url_norm + "\" AND crawl_date:\"" + utc + "\"";
        SolrQuery solrQuery = new SolrQuery();
        solrQuery.setQuery(pwidQuery);
        solrQuery.setRows(1); // 1 page only

        solrQuery.add("fl", SolrUtils.indexDocFieldList);
        QueryResponse rsp = loggedSolrQuery("pwidQuery", solrQuery);

        SolrDocumentList docs = rsp.getResults();
        if (docs.size() == 0) {
            return null;
        }

        IndexDoc indexDoc = SolrUtils.solrDocument2IndexDoc(docs.get(0));
        return indexDoc;
    }

    // Not used anymore
    public HashMap<Integer, Long> getYearFacetsHtmlAll() throws Exception {
        // facet=true&facet.field=crawl_year&facet.sort=index&facet.limit=500

        SolrQuery solrQuery = new SolrQuery();
        solrQuery.setQuery("*:*");
        solrQuery.setRows(0); // 1 page only
        solrQuery.add("fl", "id");// rows are 0 anyway
        solrQuery.set("facet", "true");
        solrQuery.set("facet.field", "crawl_year");
        solrQuery.set("facet.sort", "index");
        solrQuery.set("facet.limit", "500"); // 500 is higher than number of different years

        solrQuery.add("fq","content_type_norm:html"); // only html pages
        solrQuery.add("fq", SolrUtils.NO_REVISIT_FILTER); // do not include record_type:revisit
        QueryResponse rsp = solrServer.query(solrQuery, METHOD.POST);

        FacetField facetField = rsp.getFacetField("crawl_year");

        HashMap<Integer, Long> allCount = new HashMap<Integer, Long>();

        for (FacetField.Count c : facetField.getValues()) {
            allCount.put(Integer.parseInt(c.getName()), c.getCount());
        }
        return allCount;
    }

    // Not used anymore
    public HashMap<Integer, Long> getYearTextHtmlFacets(String query) throws Exception {
        // facet=true&facet.field=crawl_year&facet.sort=index&facet.limit=500

        /*
         * if (!OK.matcher(query).matches()) { throw new
         * InvalidArgumentServiceException("Tag syntax not accepted:"+query); }
         */

        SolrQuery solrQuery = new SolrQuery();
        solrQuery.setQuery(query); //Smurf labs forces text:query               
        solrQuery.setRows(0); // 1 page only
        solrQuery.add("fl", "id");// rows are 0 anyway
        solrQuery.set("facet", "true");
        solrQuery.set("facet.field", "crawl_year");
        solrQuery.set("facet.sort", "index");
        solrQuery.set("facet.limit", "500"); // 500 is higher than number of different years

        solrQuery.add("fq","content_type_norm:html"); // only html pages
        solrQuery.add("fq", SolrUtils.NO_REVISIT_FILTER); // do not include record_type:revisit
        QueryResponse rsp = solrServer.query(solrQuery, METHOD.POST);

        FacetField facetField = rsp.getFacetField("crawl_year");

        HashMap<Integer, Long> allCount = new HashMap<Integer, Long>();

        for (FacetField.Count c : facetField.getValues()) {
            allCount.put(Integer.parseInt(c.getName()), c.getCount());
        }
        return allCount;
    }

    public ArrayList<IndexDoc> findNearestForResourceNameAndDomain(String domain, String resourcename, String timeStamp) throws Exception {
        String searchString = "domain:\"" + domain + "\" AND resourcename:\"" + resourcename + "\"";
        SolrQuery solrQuery = new SolrQuery();
        solrQuery.setQuery(searchString);
        solrQuery.set("facet", "false");
        solrQuery.set("group", "true");
        solrQuery.set("group.field", "domain");
        solrQuery.set("group.size", "10");
        solrQuery.set("group.sort", "abs(sub(ms(" + timeStamp + "), crawl_date)) asc");
        solrQuery.add("fl", SolrUtils.indexDocFieldList);
        solrQuery.setFilterQueries(SolrUtils.NO_REVISIT_FILTER); // No binary for revists.
        QueryResponse rsp = solrServer.query(solrQuery, METHOD.POST);
        SolrDocumentList docs = groupsToDoc(rsp);
        return SolrUtils.solrDocList2IndexDoc(docs);
    }

    public String searchJsonResponseOnlyFacets(String query, List<String> fq, boolean revisits) throws Exception {
        log.info("Solr query(only facets): " + query + " fg:" + fq + "revisits:" + revisits);

        SolrQuery solrQuery = new SolrQuery();

        // Build all query params in map

        solrQuery.set("rows", "0"); // Only facets
        solrQuery.set("q", query);
        solrQuery.set("fl", "id");
        solrQuery.set("wt", "json");
        solrQuery.set("hl", "off");
        solrQuery.set("q.op", "AND");
        solrQuery.set("indent", "true");
        solrQuery.set("f.crawl_year.facet.limit", "100"); // Show all crawl_years. Maybe remove limit to property file as well
        solrQuery.set("f.crawl_year.facet.sort", "index"); // Sort by year and not count.

        if (!revisits) {
            solrQuery.add("fq", SolrUtils.NO_REVISIT_FILTER); // do not include record_type:revisit
        }
        if (fq != null) {
            for (String filter : fq) {
                solrQuery.add("fq", filter);
            }
        }
        if (!PropertiesLoaderWeb.FACETS.isEmpty()) {
            solrQuery.set("facet", "true");
            for (String facet : PropertiesLoaderWeb.FACETS) {
                solrQuery.add("facet.field", facet);
            }
        }


        NoOpResponseParser rawJsonResponseParser = new NoOpResponseParser();
        rawJsonResponseParser.setWriterType("json");

        QueryRequest req = new QueryRequest(solrQuery);
        req.setResponseParser(rawJsonResponseParser);

        NamedList<Object> resp = solrServer.request(req);
        String jsonResponse = (String) resp.get("response");
        return jsonResponse;
    }

    public String searchJsonResponseOnlyFacetsLoadMore( String query, List<String> fq, String facetField, boolean revisits) throws Exception {
        log.info("Solr query(load more from facet): "+query +" fg:"+fq+ " revisits:"+revisits +" facetField:"+facetField);

        if (!PropertiesLoaderWeb.FACETS.contains(facetField)){
            throw new IllegalArgumentException("Facet not allowed on field:"+facetField);
        }

        SolrQuery solrQuery = new SolrQuery();

        //Build all query params in map

        solrQuery.set("rows", "0"); //Only facets
        solrQuery.set("q", query);
        solrQuery.set("fl", "id");
        solrQuery.set("wt", "json");
        solrQuery.set("hl", "off");
        solrQuery.set("q.op", "AND");
        solrQuery.set("indent", "true");
        solrQuery.add("facet.field", facetField);
        solrQuery.set("facet", "true");
        solrQuery.set("f."+facetField+".facet.limit", "50"); //just hardcode for now



        if (!revisits){
            solrQuery.set("fq", SolrUtils.NO_REVISIT_FILTER); // do not include record_type:revisit
        }
        if ( fq != null) {
            for (String filter : fq) {
                solrQuery.add("fq",filter);
            }
        }



        NoOpResponseParser rawJsonResponseParser = new NoOpResponseParser();
        rawJsonResponseParser.setWriterType("json");

        QueryRequest req = new QueryRequest(solrQuery);
        req.setResponseParser(rawJsonResponseParser);

        NamedList<Object> resp = solrServer.request(req);
        String jsonResponse = (String) resp.get("response");
        return jsonResponse;
    }

    public String searchJsonResponseNoFacets(String query, List<String> fq, boolean grouping, boolean revisits, Integer start, String sort) throws Exception {
        log.info("SolrQuery (no facets):" + query + " grouping:" + grouping + " revisits:" + revisits + " start:" + start);

        String startStr = "0";
        if (start != null) {
            startStr = start.toString();
        }

        SolrQuery solrQuery = new SolrQuery();

        // Build all query params in map

        solrQuery.set("rows", PropertiesLoaderWeb.SEARCH_PAGINATION.toString());
        solrQuery.set("start", startStr);
        solrQuery.set("q", query);
        solrQuery.set("fl", "id,score,title,hash,source_file_path,source_file_offset,url,url_norm,wayback_date,domain,content_type,crawl_date,content_type_norm,type, collection,collection_id");
        solrQuery.set("wt", "json");
        solrQuery.set("hl", "on");
        solrQuery.set("q.op", "AND");
        solrQuery.set("indent", "true");
        solrQuery.set("facet", "false"); // No facets!
        if (sort != null && !"".equals(sort)) {
            solrQuery.set("sort", sort);
        }

        if (grouping) {
            // Both group and stats must be enabled at same time
            solrQuery.set("group", "true");
            solrQuery.set("group.field", "url");
            solrQuery.set("stats", "true");
            solrQuery.set("stats.field", "{!cardinality=0.5}url");
            solrQuery.set("group.format", "simple");
            solrQuery.set("group.limit", "1");
        }

        if (!revisits) {
            solrQuery.set("fq", SolrUtils.NO_REVISIT_FILTER); // do not include record_type:revisit
        }
        if (fq != null) {
            for (String filter : fq) {
                solrQuery.add("fq", filter);
            }
        }


        NoOpResponseParser rawJsonResponseParser = new NoOpResponseParser();
        rawJsonResponseParser.setWriterType("json");

        QueryRequest req = new QueryRequest(solrQuery);
        req.setResponseParser(rawJsonResponseParser);

        NamedList<Object> resp = solrServer.request(req);
        String jsonResponse = (String) resp.get("response");
        return jsonResponse;
    }

    /*
     * field list is a comma seperated list of fields. If null all fields will loaded
     *
     */
    public String idLookupResponse(String id, String fieldList) throws Exception {
        SolrQuery solrQuery = new SolrQuery();
        solrQuery.set("rows", "1");
        solrQuery.set("q", "id:\"" + id + "\"");
        solrQuery.set("wt", "json");
        solrQuery.set("q.op", "AND");
        solrQuery.set("indent", "true");
        solrQuery.set("facet", "false");

        if (fieldList!= null) {
            solrQuery.set("fl",fieldList);
        }

        NoOpResponseParser rawJsonResponseParser = new NoOpResponseParser();
        rawJsonResponseParser.setWriterType("json");

        QueryRequest req = new QueryRequest(solrQuery);
        req.setResponseParser(rawJsonResponseParser);
        NamedList<Object> resp = solrServer.request(req);
        String jsonResponse = (String) resp.get("response");
        return jsonResponse;
    }

    /*
     * Uses the stats component and hyperloglog for ultra fast performance instead
     * of grouping, which does not work well over many shards.
     * <p>
     * Extract statistics for a given domain and year. Number of unique pages (very
     * precise due to hyperloglog) Number of ingoing links (very precise due to
     * hyperloglog) Total size (of the unique pages). (not so precise due, tests
     * show max 10% error, less for if there are many pages)
     */
    public DomainStatistics domainStatistics(String domain, String startDate, String endDate) throws Exception {

        DomainStatistics stats = new DomainStatistics();
        stats.setDate(startDate);
        stats.setDomain(domain);

        String searchString = "domain:\"" + domain + "\"";

        SolrQuery solrQuery = new SolrQuery();

        solrQuery.setQuery(searchString);
        solrQuery.set("facet", "false");
        solrQuery.addFilterQuery("content_type_norm:html AND status_code:200");
        solrQuery.addFilterQuery("crawl_date:[" + startDate + "T00:00:00Z TO " + endDate + "T23:59:59Z]");
        solrQuery.setRows(0);
        solrQuery.add("fl", "id");
        solrQuery.add("stats", "true");
        solrQuery.add("stats.field", "{!count=true cardinality=true}url_norm"); // Important, use cardinality and not unique.
        solrQuery.add("stats.field", "{!sum=true}content_length");
        QueryResponse rsp = solrServer.query(solrQuery);

        Map<String, FieldStatsInfo> statsMap = rsp.getFieldStatsInfo();
        FieldStatsInfo statsUrl_norm = statsMap.get("url_norm");
        long url_norm_cardinality = statsUrl_norm.getCardinality();
        long url_norm_total = statsUrl_norm.getCount();

        FieldStatsInfo statsContent_length = statsMap.get("content_length");
        Double sum = (Double) statsContent_length.getSum();

        // estimate content_length for the uniqie pages by fraction of total.
        double size = sum * (url_norm_cardinality * 1d / url_norm_total) * 1d / 1024d;
        stats.setSizeInKb((int) size);
        stats.setTotalPages((int) url_norm_cardinality);

        // Links
        solrQuery = new SolrQuery();
        solrQuery.setQuery("links_domains:\"" + domain + "\" -" + searchString); // links to, but not from same domain
        solrQuery.addFilterQuery("content_type_norm:html AND status_code:200");
        solrQuery.addFilterQuery("crawl_date:[" + startDate + "T00:00:00Z TO " + endDate + "T23:59:59Z]");
        solrQuery.setRows(0);
        solrQuery.add("stats", "true");
        solrQuery.add("fl", "id");
        solrQuery.add("stats.field", "{!cardinality=true}domain"); // Important, use cardinality and not unique.

        rsp = solrServer.query(solrQuery);
        Map<String, FieldStatsInfo> stats2 = rsp.getFieldStatsInfo();

        FieldStatsInfo statsLinks = stats2.get("domain");
        long links_cardinality = statsLinks.getCardinality();
        stats.setIngoingLinks((int) links_cardinality);
        return stats;
    }

    /*
     * Domain statistics for query by year (not used anymore)
     */
    public String domainStatisticsForQuery(String query, List<String> fq) throws Exception {
        SolrQuery solrQuery = new SolrQuery();
        solrQuery.setQuery(query);
        solrQuery.setRows(0);
        solrQuery.set("facet", "false");

        // default scale (by year)
        int startYear = PropertiesLoaderWeb.ARCHIVE_START_YEAR;
        int endYear = LocalDate.now().getYear() + 1; // add one since it is not incluced

        solrQuery.setParam("json.facet",
                "{domains:{type:terms,field:domain,limit:30,facet:{years:{type:range,field:crawl_year,start:" + startYear + ",end:" + endYear + ",gap:1}}}}");

        for (String filter : fq) {
            solrQuery.addFilterQuery(filter);
        }
        NoOpResponseParser rawJsonResponseParser = new NoOpResponseParser();
        rawJsonResponseParser.setWriterType("json");

        QueryRequest req = new QueryRequest(solrQuery);
        req.setResponseParser(rawJsonResponseParser);

        NamedList<Object> resp = solrServer.request(req);
        String jsonResponse = (String) resp.get("response");
        return jsonResponse;
    }

    // returns JSON. Response not supported by SolrJ
    /*
     * Example query:
     * by year
     * curl -s -d 'q=demokrati&rows=0&json.facet={domains:{type:terms,field:domain,limit:100 facet:{years:{type:range,field:crawl_year,start:2000,end:2020,gap:1}}}}' 'http://localhost:52300/solr/ns/select' > demokrati.json
     * by month
     * curl -s -d 'q=demokrati&rows=0&json.facet={domains:{type:terms,field:domain,limit:100 facet:{years:{type:range,field:crawl_date,start:'2000-01-01T00:00:00Z',end:'2001-01-01T23:59:59Z',gap:'+1MONTH'}}}}' 'http://localhost:52300/solr/ns/select' > demokrati.json
     */
    public String domainStatisticsForQuery(String query, List<String> fq, String startdate, String enddate, String scale) throws Exception {
        SolrQuery solrQuery = new SolrQuery();
        solrQuery.setQuery(query);
        solrQuery.setRows(0);
        solrQuery.set("facet", "false");

        // custom scale
        String start = startdate + "T00:00:00Z";
        String end = enddate + "T23:59:59Z";
        String gap = getGapFromScale(scale);
        solrQuery.setParam("json.facet",
                "{domains:{type:terms,field:domain,limit:30,facet:{years:{type:range,field:crawl_date,start:'"+ start + "',end:'"+ end + "',gap:'"+ gap + "'}}}}");
        solrQuery.addFilterQuery("crawl_date:[" + start + " TO " + end + "]");

        for (String filter : fq) {
            solrQuery.addFilterQuery(filter);
        }
        NoOpResponseParser rawJsonResponseParser = new NoOpResponseParser();
        rawJsonResponseParser.setWriterType("json");

        QueryRequest req = new QueryRequest(solrQuery);
        req.setResponseParser(rawJsonResponseParser);

        NamedList<Object> resp = solrServer.request(req);
        String jsonResponse = (String) resp.get("response");
        return jsonResponse;
    }

    /**
     * Determine the gap for Solr from the time scale
     *
     * @param scale the time scale
     * @return the gap
     */
    private static String getGapFromScale(String scale) {
        String gap = "";
        switch (scale) {
            case "MONTH" :
                gap = "+1MONTH";
                break;
            case "WEEK" :
                gap = "+7DAYS";
                break;
            case "DAY" :
                gap = "+1DAY";
                break;
            case "YEAR" :
            default :
                gap = "+1YEAR";
                break;
        }
        return gap;
    }

    // TO, remove method and inline
    public static long getOffset(SolrDocument doc) {
        return (Long) doc.get("source_file_offset");
    }

    private static String normalizeUrl(String url) {
        return Normalisation.canonicaliseURL(url);
    }


    /**
     * Performs a Solr call, logging the time it took; both measured and reported
     * QTime.
     *
     * @param caller    the method or logical entity that issued the call. This will
     *                  be part of the log entry.
     * @param solrQuery the query to issue.
     * @return the result of the query.
     * @throws SolrServerException if the query failed.
     * @throws IOException         if the query failed.
     */
    private QueryResponse loggedSolrQuery(String caller, SolrQuery solrQuery) throws SolrServerException, IOException {
        long solrNS = -System.nanoTime();
        QueryResponse rsp = solrServer.query(solrQuery, METHOD.POST);
        solrNS += System.nanoTime();
        String query = solrQuery.getQuery();
        query = query == null ? null : query.length() > 200 ? query.substring(0, 200) + "..." : query;
/*
        log.debug(String.format("%s Solr response in %d ms (qtime=%d ms) with %d hits for query %s", caller, solrNS / M, rsp.getQTime(),
                rsp.getResults().getNumFound(), query));
  */
        return rsp;
    }

    /**
     * Sets property defined query parameters with {@link SolrUtils#setSolrParams(SolrQuery)} and issues the query.
     * <p>
     * Exceptions are caught and re-thrown as {@link RuntimeException}s.
     * @param solrQuery any SolrQuery.
     * @param useCachingClient if true, client side caching is used. If false, no client side caching is done.
     * @return the result of issuing the query.
     */
    public static QueryResponse query(SolrQuery solrQuery, boolean useCachingClient) {
        try {
            return useCachingClient ?
                    solrServer.query(solrQuery, METHOD.POST) :
                    noCacheSolrServer.query(solrQuery, METHOD.POST);
        } catch (SolrServerException e) {
            throw new RuntimeException("SolrServerException issuing query", e);
        } catch (IOException e) {
            throw new RuntimeException("IOException issuing query", e);
        }
    }

    /**
     * @return the number of attempts for resolving an URL leniently with extended argument query.
     */
    public long getLenientAttempts() {
        return lenientAttempts.get();
    }

    /**
     * @return the number of successful attempts for resolving an URL leniently with extended argument query.
     */
    public long getLenientSuccesses() {
        return lenientSuccesses.get();
    }
}<|MERGE_RESOLUTION|>--- conflicted
+++ resolved
@@ -383,7 +383,6 @@
      * @return ArcEntry representation of the matching images.
      */
     public ArrayList<ArcEntryDescriptor> findImagesForTimestamp(String searchString, String timeStamp) {
-<<<<<<< HEAD
         SRequest request = SRequest.builder().
                 query(searchString).
                 filterQueries("content_type_norm:image",   // only images
@@ -395,19 +394,6 @@
 
         // TODO: Figure out how to handle the CloseableStream-problem
         return SolrStreamShard.streamStrategy(request)
-=======
-        return SolrGenericStreaming.create(
-                        SRequest.builder()
-                                .query(searchString)
-                                .filterQueries("content_type_norm:image",   // only images
-                                        SolrUtils.NO_REVISIT_FILTER, // No binary for revisits.
-                                        "image_size:[2000 TO *]")   // No small images. (fillers etc.)
-                                .fields(SolrUtils.indexDocFieldList)
-                                .timeProximityDeduplication(timeStamp, "url_norm")
-                                .maxResults(50) // TODO: Make this an argument instead
-                ).
-                stream()
->>>>>>> dfcabad0
                 .map(SolrUtils::solrDocument2ArcEntryDescriptor)
                 .collect(Collectors.toCollection(ArrayList::new));
     }
