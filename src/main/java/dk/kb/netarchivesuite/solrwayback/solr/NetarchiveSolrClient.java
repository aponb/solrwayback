
package dk.kb.netarchivesuite.solrwayback.solr;

import java.io.IOException;
import java.text.DateFormat;
import java.text.SimpleDateFormat;
import java.time.LocalDate;
import java.util.*;
import java.util.regex.Pattern;

import org.apache.solr.client.solrj.SolrClient;
import org.apache.solr.client.solrj.SolrQuery;

import org.apache.solr.client.solrj.SolrRequest.METHOD;
import org.apache.solr.client.solrj.SolrServerException;
import org.apache.solr.client.solrj.impl.HttpSolrClient;
import org.apache.solr.client.solrj.impl.NoOpResponseParser;
import org.apache.solr.client.solrj.request.QueryRequest;
import org.apache.solr.client.solrj.response.*;
import org.apache.solr.client.solrj.response.FacetField.Count;
import org.apache.solr.common.SolrDocument;
import org.apache.solr.common.SolrDocumentList;
import org.apache.solr.common.util.NamedList;

import org.slf4j.Logger;
import org.slf4j.LoggerFactory;

import com.google.common.collect.Iterables;

import dk.kb.netarchivesuite.solrwayback.normalise.Normalisation;
import dk.kb.netarchivesuite.solrwayback.properties.PropertiesLoader;
import dk.kb.netarchivesuite.solrwayback.properties.PropertiesLoaderWeb;
import dk.kb.netarchivesuite.solrwayback.service.dto.ArcEntryDescriptor;
import dk.kb.netarchivesuite.solrwayback.service.dto.FacetCount;
import dk.kb.netarchivesuite.solrwayback.service.dto.IndexDoc;
import dk.kb.netarchivesuite.solrwayback.service.dto.IndexDocShort;
import dk.kb.netarchivesuite.solrwayback.service.dto.SearchResult;
import dk.kb.netarchivesuite.solrwayback.service.dto.statistics.DomainYearStatistics;
import dk.kb.netarchivesuite.solrwayback.service.exception.InvalidArgumentServiceException;
import dk.kb.netarchivesuite.solrwayback.util.DateUtils;

public class NetarchiveSolrClient {
    private static final Logger log = LoggerFactory.getLogger(NetarchiveSolrClient.class);
    private static final long M = 1000000; // ns -> ms

    protected static SolrClient solrServer;
    protected static SolrClient noCacheSolrServer;
    protected static NetarchiveSolrClient instance = null;
    protected static Pattern TAGS_VALID_PATTERN = Pattern.compile("[-_.a-zA-Z0-9Ã¦Ã¸Ã¥Ã†Ã˜Ã…]+");
  
    private static String NO_REVISIT_FILTER ="record_type:response OR record_type:arc OR record_type:resource";
    protected static String indexDocFieldList = "id,score,title,url,url_norm,links_images,source_file_path,source_file,source_file_offset,domain,resourcename,content_type,content_type_full,content_type_norm,hash,type,crawl_date,content_encoding,exif_location,status_code,last_modified,redirect_to_norm";
    protected static String indexDocFieldListShort = "url,url_norm,source_file_path,source_file,source_file_offset,crawl_date";

    protected NetarchiveSolrClient() { // private. Singleton
    }

    // Example url with more than 1000 rewrites:
    // http://belinda:9721/webarchivemimetypeservlet/services/wayback?waybackdata=20140119010303%2Fhttp%3A%2F%2Fbillige-skilte.dk%2F%3Fp%3D35

    /*
     * Called from initialcontextlistener when tomcat is starting up.
     *
     */
    public static void initialize(String solrServerUrl) {
        SolrClient innerSolrClient = new HttpSolrClient.Builder(solrServerUrl).build();


        if (PropertiesLoader.SOLR_SERVER_CACHING==true) {
            int maxCachingEntries = PropertiesLoader.SOLR_SERVER_CACHING_MAX_ENTRIES;
            int maxCachingSeconds = PropertiesLoader.SOLR_SERVER_CACHING_AGE_SECONDS;
            solrServer = new CachingSolrClient(innerSolrClient, maxCachingEntries,  maxCachingSeconds, -1); //-1 means no maximum number of connections 
            log.info("SolrClient initialized with caching properties: maxCachedEntrie="+maxCachingEntries +" cacheAgeSeconds="+maxCachingSeconds);
        }
        else {
            solrServer = new HttpSolrClient.Builder(solrServerUrl).build();
            log.info("SolClient initialized without caching");
        }

        // some of the solr query will never using cache. word cloud(cache memory) + playback resolving etc. (cache poisoning)
        noCacheSolrServer = new HttpSolrClient.Builder(solrServerUrl).build();

        // solrServer.setRequestWriter(new BinaryRequestWriter()); // To avoid http
        // error code 413/414, due to monster URI. (and it is faster)

        instance = new NetarchiveSolrClient();
        log.info("SolrClient initialized with solr server url:" + solrServerUrl);
    }

    public static NetarchiveSolrClient getInstance() {
        if (instance == null) {
            throw new IllegalArgumentException("SolrClient not initialized");
        }
        return instance;
    }

    /*
     * Delegate
     */
    public List<FacetCount> getDomainFacets(String domain, int facetLimit, boolean ingoing, Date crawlDateStart, Date crawlDateEnd) throws Exception {

        if (ingoing) {
            return getDomainFacetsIngoing(domain, facetLimit, crawlDateStart, crawlDateEnd);
        } else {
            return getDomainFacetsOutgoing(domain, facetLimit, crawlDateStart, crawlDateEnd);
        }
    }

    /*
     * Get other domains linking to this domain
     *
     */
    public List<FacetCount> getDomainFacetsIngoing(String domain, int facetLimit, Date crawlDateStart, Date crawlDateEnd) throws Exception {

        String dateStart = DateUtils.getSolrDate(crawlDateStart);
        String dateEnd = DateUtils.getSolrDate(crawlDateEnd);

        SolrQuery solrQuery = new SolrQuery();
        solrQuery.setQuery("links_domains:\"" + domain + "\" AND -domain:\"" + domain + "\"");
        solrQuery.setRows(0);
        solrQuery.set("facet", "true");
        solrQuery.add("facet.field", "domain");
        solrQuery.add("facet.limit", "" + facetLimit);
        solrQuery.addFilterQuery("crawl_date:[" + dateStart + " TO " + dateEnd + "]");

        solrQuery.add("fl","id");
        setSolrParams(solrQuery);
        QueryResponse rsp = solrServer.query(solrQuery, METHOD.POST);
        List<FacetCount> facetList = new ArrayList<FacetCount>();
        FacetField facet = rsp.getFacetField("domain");
        for (Count c : facet.getValues()) {
            FacetCount fc = new FacetCount();
            fc.setValue(c.getName());
            fc.setCount(c.getCount());
            facetList.add(fc);
        }
        return facetList;
    }

    /*
     * Get the domains this domain links to this domain
     */
    public List<FacetCount> getDomainFacetsOutgoing(String domain, int facetLimit, Date crawlDateStart, Date crawlDateEnd) throws Exception {

        String dateStart = DateUtils.getSolrDate(crawlDateStart);
        String dateEnd = DateUtils.getSolrDate(crawlDateEnd);

        SolrQuery solrQuery = new SolrQuery();
        solrQuery.setQuery("domain:\"" + domain + "\"");

        solrQuery.setRows(0);
        solrQuery.set("facet", "true");
        solrQuery.add("facet.field", "links_domains");
        solrQuery.add("facet.limit", "" + (facetLimit + 1)); // +1 because itself will be removed and is almost certain of resultset is self-linking
        solrQuery.addFilterQuery("crawl_date:[" + dateStart + " TO " + dateEnd + "]");
        solrQuery.add("fl","id");                                                                                                                                                                  // request
        setSolrParams(solrQuery);
        QueryResponse rsp = noCacheSolrServer.query(solrQuery, METHOD.POST); //do not cache
        List<FacetCount> facetList = new ArrayList<FacetCount>();
        FacetField facet = rsp.getFacetField("links_domains");

        // We have to remove the domain itself.
        for (Count c : facet.getValues()) {
            if (!c.getName().equalsIgnoreCase(domain)) {
                FacetCount fc = new FacetCount();
                fc.setValue(c.getName());
                fc.setCount(c.getCount());
                facetList.add(fc);
            }
        }
        return facetList;
    }

    
    

    /*
    public String getRawSolrQuery(String query,List<String> fq,String fieldList, int rows, int startRow,HashMap<String,String> rawQueryParams)  throws Exception{        
         SolrQuery  solrQuery = new SolrQuery(query);
         solrQuery.setRows(rows);
         solrQuery.setStart(startRow);
         if (fieldList != null && !fieldList.equals("")) {                    
             solrQuery.setFields(fieldList.split(","));             
         }
         
         if ( fq != null) {
             for (String filter : fq) {
                 solrQuery.add("fq",filter);
             }
         }
         
         if ( rawQueryParams != null) {
             for (String param : rawQueryParams.keySet()) {                 
                 solrQuery.add(param,rawQueryParams.get(param));
             }
         }
         
         setSolrParams(solrQuery);

         NoOpResponseParser rawJsonResponseParser = new NoOpResponseParser();
         rawJsonResponseParser.setWriterType("json");

         QueryRequest req = new QueryRequest(solrQuery);
         req.setResponseParser(rawJsonResponseParser);
         
         NamedList<Object> resp = solrServer.request(req);        
         String jsonResponse = (String) resp.get("response");        
         return jsonResponse;                          
     }
    */
    
    /*
     * The logic for getting the 4 dates in 2 queries is too complicated, and only
     * gives small performance boost...
     */
    public WaybackStatistics getWayBackStatistics(int statusCode, String url, String url_norm, String crawlDate) throws Exception {
        final long startNS = System.nanoTime();
        WaybackStatistics stats = new WaybackStatistics();
        stats.setStatusCode(statusCode); // this is know when calling the method, so no need to extract it from Solr.
        stats.setUrl(url);
        stats.setUrl_norm(url_norm);
        // These will only be set if they are different from input (end points). So set
        // them below
        stats.setLastHarvestDate(crawlDate);
        stats.setFirstHarvestDate(crawlDate);

        // We query for 1 result to get the domain.
        String domain = null;
        stats.setHarvestDate(crawlDate);
        final String statsField = "crawl_date";

        long results = 0;

        String query = "url_norm:\"" + url_norm + "\" AND crawl_date:{\"" + crawlDate + "\" TO *]";

        SolrQuery solrQuery = new SolrQuery(query);

        solrQuery.setRows(1);
        solrQuery.setGetFieldStatistics(true);
        solrQuery.setGetFieldStatistics(statsField);

        long call1ns = -System.nanoTime();
        setSolrParams(solrQuery);
        QueryResponse rsp = solrServer.query(solrQuery, METHOD.POST);
        call1ns += System.nanoTime();
        final long call1nsSolr = rsp.getQTime();

        results += rsp.getResults().getNumFound();
        if (rsp.getResults().getNumFound() != 0) {
            domain = (String) rsp.getResults().get(0).getFieldValue("domain");
            final FieldStatsInfo fieldStats = rsp.getFieldStatsInfo().get(statsField);
            if (fieldStats != null) {
                stats.setLastHarvestDate(DateUtils.getSolrDate((Date) fieldStats.getMax()));
                String next = DateUtils.getSolrDate((Date) fieldStats.getMin());
                if (!crawlDate.equals(next)) {
                    stats.setNextHarvestDate(next);// Dont want same as next
                }
            }
        }

        solrQuery = new SolrQuery("(url_norm:\"" + url_norm + "\") AND crawl_date:[* TO \"" + crawlDate + "\"}");
        solrQuery.setRows(1);
        solrQuery.add("fl", "domain");
        solrQuery.setGetFieldStatistics(true);
        solrQuery.setGetFieldStatistics(statsField);

        long call2ns = -System.nanoTime();
        setSolrParams(solrQuery);
        rsp = solrServer.query(solrQuery, METHOD.POST);
        call2ns += System.nanoTime();
        final long call2nsSolr = rsp.getQTime();

        results += rsp.getResults().getNumFound();
        if (rsp.getResults().getNumFound() != 0) {
            domain = (String) rsp.getResults().get(0).getFieldValue("domain");
            final FieldStatsInfo fieldStats = rsp.getFieldStatsInfo().get(statsField);
            if (fieldStats != null) {
                stats.setFirstHarvestDate(DateUtils.getSolrDate((Date) fieldStats.getMin()));
                String previous = DateUtils.getSolrDate((Date) fieldStats.getMax());
                if (!crawlDate.equals(previous)) { // Dont want same as previous
                    stats.setPreviousHarvestDate(previous);
                }
            }
        }

        stats.setNumberOfHarvest(results + 1); // The +1 is the input value that is not included in any of the two result sets.

        long callDomain = -1;
        long callDomainSolr = -1;
        if (domain == null) {
            // This can happen if we only have 1 harvest. It will not be include in the
            // {x,*] og [*,x } since x is not included
            solrQuery = new SolrQuery("url_norm:\"" + url_norm + "\"");
            solrQuery.setRows(1);
            solrQuery.setGetFieldStatistics(true);
            solrQuery.setGetFieldStatistics(statsField);

            callDomain = -System.nanoTime();
            setSolrParams(solrQuery);
            rsp = solrServer.query(solrQuery, METHOD.POST);
            callDomain += System.nanoTime();
            callDomainSolr = rsp.getQTime();
            if (rsp.getResults().size() == 0) {
                return stats; // url never found.
            }
            domain = (String) rsp.getResults().get(0).getFieldValue("domain");
        }
        stats.setDomain(domain);
        solrQuery = new SolrQuery("domain:\"" + domain + "\"");
        solrQuery.setRows(0);
        solrQuery.setGetFieldStatistics(true);
        solrQuery.setGetFieldStatistics("content_length");

        long call3ns = -System.nanoTime();
        setSolrParams(solrQuery);
        rsp = solrServer.query(solrQuery, METHOD.POST);
        call3ns += System.nanoTime();
        final long call3nsSolr = rsp.getQTime();

        long numberHarvestDomain = rsp.getResults().getNumFound();
        stats.setNumberHarvestDomain(numberHarvestDomain);
        if (numberHarvestDomain != 0) {
            final FieldStatsInfo fieldStats = rsp.getFieldStatsInfo().get("content_length");
            if (fieldStats != null) {
                double totalContentLength = (Double) fieldStats.getSum();
                stats.setDomainHarvestTotalContentLength((long) totalContentLength);
            }
        }

        log.info(String.format(
                "Wayback statistics for url='%s', solrdate=%s extracted in %d ms "
                        + "(call_1=%d ms (qtime=%d ms), call_2=%d ms (qtime=%d ms), call_3=%d ms (qtime=%d ms), " + "domain_call=%d ms (qtime=%d ms))",
                url_norm.length() > 50 ? url_norm.substring(0, 50) + "..." : url_norm, crawlDate, (System.nanoTime() - startNS) / M, call1ns / M, call1nsSolr,
                call2ns / M, call2nsSolr, call3ns / M, call3nsSolr, callDomain / M, callDomainSolr));
        return stats;

    }

    public ArrayList<ArcEntryDescriptor> findImagesForTimestamp(String searchString, String timeStamp) throws Exception {
        ArrayList<ArcEntryDescriptor> images = new ArrayList<>();

        SolrQuery solrQuery = new SolrQuery();
        solrQuery.setQuery(searchString); // only search images
        setSolrParams(solrQuery);
        solrQuery.setRows(50); // get 50 images...

        solrQuery.set("facet", "false"); // very important. Must overwrite to false. Facets are very slow and expensive.
        solrQuery.add("group", "true");
        solrQuery.add("group.field", "url_norm");
        solrQuery.add("group.sort", "abs(sub(ms(" + timeStamp + "), crawl_date)) asc");
        solrQuery.add("fq", "content_type_norm:image"); // only images
        solrQuery.add("fq", NO_REVISIT_FILTER); // No binary for revisits.
        solrQuery.add("fq","image_size:[2000 TO *]"); // No small images. (fillers etc.)
        solrQuery.add("fl", indexDocFieldList);

        QueryResponse rsp = solrServer.query(solrQuery, METHOD.POST);

        if (rsp.getGroupResponse() == null) { // Pretty sure this would never happen - an exception would be thrown
            // log.warn("No response received for search: " + searchString);
            return images;
        }

        List<Group> values = rsp.getGroupResponse().getValues().get(0).getValues(); // Empty if no images found
        for (Group current : values) {
            SolrDocumentList docs = current.getResult();
            ArrayList<IndexDoc> groupDocs = solrDocList2IndexDoc(docs);
            String source_file_path = groupDocs.get(0).getSource_file_path();
            ArcEntryDescriptor desc = new ArcEntryDescriptor();
            desc.setUrl(groupDocs.get(0).getUrl());
            desc.setUrl_norm(groupDocs.get(0).getUrl_norm());
            desc.setSource_file_path(source_file_path);
            desc.setHash(groupDocs.get(0).getHash());
            desc.setOffset(groupDocs.get(0).getOffset());
            desc.setContent_type(groupDocs.get(0).getMimeType());

            images.add(desc);
        }

        // log.info("resolve images:" + searchString + " found:" + images.size());
        return images;
    }

    /**
     * Searches Solr for a video matching the given search string. If no indexed entry is found returns null.
     * @param videoQueryString String to query Solr for.
     * @return ArcEntryDescriptor containing info on first video found in search or null if no results found.
     * @throws Exception If communication with Solr fails.
     */
    public ArcEntryDescriptor findVideo(String videoQueryString) throws Exception {
        SolrQuery solrQuery = new SolrQuery();
        solrQuery.setQuery(videoQueryString);
        setSolrParams(solrQuery);
        solrQuery.setRows(1); // Just get one result

        solrQuery.set("facet", "false"); // Very important. Must overwrite to false. Facets are very slow and expensive.
        solrQuery.add("fq", "content_type_norm:video"); // only videos
        solrQuery.add("fq", NO_REVISIT_FILTER);
        solrQuery.add("fl", indexDocFieldList);

        QueryResponse response = solrServer.query(solrQuery, METHOD.POST);

        SolrDocumentList queryResults = response.getResults();
        if (queryResults.getNumFound() == 0) {
            return null;
        } else {
            ArcEntryDescriptor videoDescriptor = new ArcEntryDescriptor();

            SolrDocument solrDoc = queryResults.get(0);
            IndexDoc indexDoc = solrDocument2IndexDoc(solrDoc);

            videoDescriptor.setUrl(indexDoc.getUrl());
            videoDescriptor.setUrl_norm(indexDoc.getUrl_norm());
            videoDescriptor.setSource_file_path(indexDoc.getSource_file_path());
            videoDescriptor.setHash(indexDoc.getHash());
            videoDescriptor.setOffset(indexDoc.getOffset());
            videoDescriptor.setContent_type(indexDoc.getMimeType());

            return videoDescriptor;
        }
    }

    public SearchResult search(String searchString, int results) throws Exception {
        return search(searchString, null, results);
    }

    public SearchResult search(String searchString, String filterQuery) throws Exception {
        return search(searchString, filterQuery, 50);
    }

    public ArrayList<Date> getHarvestTimesForUrl(String url) throws Exception {
        ArrayList<Date> dates = new ArrayList<Date>();
        String urlNormFixed = normalizeUrl(url);
        SolrQuery solrQuery = new SolrQuery();
        solrQuery = new SolrQuery("url_norm:\"" + urlNormFixed + "\"");
        solrQuery.set("facet", "false"); // very important. Must overwrite to false. Facets are very slow and expensive.
        solrQuery.add("fl", "id,crawl_date");
        solrQuery.setRows(1000000);
        setSolrParams(solrQuery);
        QueryResponse rsp = loggedSolrQuery("getHarvestTimeForUrl", solrQuery);

        SolrDocumentList docs = rsp.getResults();

        for (SolrDocument doc : docs) {
            Date date = (Date) doc.get("crawl_date");
            dates.add(date);
        }
        return dates;
    }

    /*
     * Fast solr method that counts number of results
     */
    public long countResults(String query, String[] filterQuery) throws Exception {
        SolrQuery solrQuery = new SolrQuery();
        solrQuery = new SolrQuery(query);
        solrQuery.set("facet", "false"); // very important. Must overwrite to false. Facets are very slow and expensive.
        solrQuery.add("fl", "id");
        solrQuery.setFilterQueries(filterQuery);
        solrQuery.setRows(0);
        setSolrParams(solrQuery);
        QueryResponse rsp = solrServer.query(solrQuery, METHOD.POST);
        return rsp.getResults().getNumFound();
    }

    public String getConcatedTextFromHtmlForQuery(String query,String filterQuery) throws Exception {

        SolrQuery solrQuery = new SolrQuery();
        solrQuery = new SolrQuery(query);

        solrQuery.add("fl", "id, content_text_length, content");
        solrQuery.addFilterQuery("content_type_norm:html", "content_text_length:[1000 TO *]"); // only html pages and pages with many words.
        if (filterQuery != null && filterQuery.length() >0) {
            solrQuery.addFilterQuery(filterQuery);
        }
        solrQuery.setRows(5000);

        long solrNS = -System.nanoTime();
        setSolrParams(solrQuery);
        QueryResponse rsp = noCacheSolrServer.query(solrQuery, METHOD.POST); //do not cache
        solrNS += System.nanoTime();
        SolrDocumentList docs = rsp.getResults();

        StringBuilder b = new StringBuilder();
        long totaltLength = 0;
        for (SolrDocument doc : docs) {
            b.append(doc.getFieldValue("content"));
            b.append(doc.getFieldValue(" "));// Space between next document.
            totaltLength += ((int) doc.getFieldValue("content_text_length"));
        }
        log.info(String.format("Total extracted content length for wordcloud:%d, total hits:%d only using first 1000 hits" + " in %d ms (qtime=%d ms)",
                totaltLength, rsp.getResults().getNumFound(), solrNS / M, rsp.getQTime()));
        return b.toString();
    }

    public ArrayList<IndexDoc> getHarvestPreviewsForUrl(int year,String url) throws Exception {

        String urlNormFixed = normalizeUrl(url);
        urlNormFixed = urlNormFixed.replace("\\", "\\\\");
        SolrQuery solrQuery = new SolrQuery();
        solrQuery = new SolrQuery("(url_norm:\"" + urlNormFixed + "\"");
        solrQuery.set("facet", "false"); // very important. Must overwrite to false. Facets are very slow and expensive.
        solrQuery.add("fl", "id, crawl_date,source_file_path, source_file, source_file_offset, score");
        solrQuery.add("sort", "crawl_date asc");
        solrQuery.add("fq","crawl_year:"+year);
        solrQuery.setRows(1000000);

        QueryResponse rsp = solrServer.query(solrQuery, METHOD.POST);
        setSolrParams(solrQuery);
        SolrDocumentList docs = rsp.getResults();

        ArrayList<IndexDoc> indexDocs = solrDocList2IndexDoc(docs);
        return indexDocs;
    }


    public ArrayList<FacetCount> getPagePreviewsYearInfo(String url) throws Exception {

        String urlNormFixed = normalizeUrl(url);
        urlNormFixed = urlNormFixed.replace("\\", "\\\\");
        SolrQuery solrQuery = new SolrQuery();
        solrQuery = new SolrQuery("(url_norm:\"" + urlNormFixed + "\"");

        solrQuery.set("facet", "true");
        solrQuery.add("facet.field", "crawl_year");
        solrQuery.add("facet.limit", "100"); //All years...
        solrQuery.add("fl","id");
        solrQuery.setRows(0);
        setSolrParams(solrQuery);
        QueryResponse rsp = solrServer.query(solrQuery, METHOD.POST);
        ArrayList<FacetCount> facetList = new ArrayList<FacetCount>();
        FacetField facet = rsp.getFacetField("crawl_year");
        for (Count c : facet.getValues()) {
            FacetCount fc = new FacetCount();
            fc.setValue(c.getName());
            fc.setCount(c.getCount());
            facetList.add(fc);
        }


        return facetList;
    }


    public IndexDoc getArcEntry(String source_file_path, long offset) throws Exception {

        SolrQuery solrQuery = new SolrQuery();
        solrQuery.set("facet", "false"); // very important. Must overwrite to false. Facets are very slow and expensive.
        solrQuery.add("fl", indexDocFieldList);

        String query = null;

        // This is due to windows path in solr field source_file_offset. For linux the
        // escape does nothing
        // String pathEscaped= ClientUtils.escapeQueryChars(source_file_path); This is
        // done by the warc-indexer now

        query = "source_file_path:\"" + source_file_path + "\" AND source_file_offset:" + offset;
        solrQuery.setQuery(query);
        solrQuery.setRows(1);

        // QueryResponse rsp = loggedSolrQuery("getArchEntry", solrQuery); //Timing disabled due to spam. Also only took 1-5 millis
        setSolrParams(solrQuery);
        QueryResponse rsp = noCacheSolrServer.query(solrQuery, METHOD.POST);
        SolrDocumentList docs = rsp.getResults();

        if (docs.getNumFound() == 0) {
            throw new Exception("Could not find arc entry in index:" + source_file_path + " offset:" + offset);
        }

        ArrayList<IndexDoc> indexDocs = solrDocList2IndexDoc(docs);

        return indexDocs.get(0);
    }

    /*
     *
     * public SearchResult imageLocationSearch(String searchString, int results)
     * throws Exception { log.info("imageLocationsearch for:" + searchString);
     * SearchResult result = new SearchResult(); SolrQuery solrQuery = new
     * SolrQuery(); solrQuery.set("facet", "false"); //very important. Must
     * overwrite to false. Facets are very slow and expensive. solrQuery.add("fl",
     * indexDocFieldList); solrQuery.setQuery(searchString); // only search images
     * solrQuery.setRows(results); solrQuery.setFilterQueries(
     * +" and filter:"+filterQuery););
     *
     *
     * QueryResponse rsp = solrServer.query(solrQuery,METHOD.POST); SolrDocumentList
     * docs = rsp.getResults();
     *
     *
     * result.setNumberOfResults(docs.getNumFound()); ArrayList<IndexDoc> indexDocs
     * = solrDocList2IndexDoc(docs); result.setResults(indexDocs);
     * log.info("search for:" + searchString + " found:" +
     * result.getNumberOfResults()); return result; }
     *
     */

    /*
     * Sort can be null. Also define order for sort, example: sort =
     * "crawl_date asc";
     */

    public ArrayList<IndexDoc> imagesLocationSearchWithSort(String searchText, String filterQuery, int results, double latitude, double longitude,
                                                            double radius, String sort) throws Exception {
        log.info("imagesLocationSearch:" + searchText + " coordinates:" + latitude + "," + longitude + " radius:" + radius);
        SolrQuery solrQuery = new SolrQuery();
        solrQuery.set("facet", "false"); // very important. Must overwrite to false. Facets are very slow and expensive.
        solrQuery.add("fl", indexDocFieldList);
        solrQuery.add("group", "true");
        solrQuery.add("group.field", "hash"); // Notice not using url_norm. We want really unique images.
        solrQuery.add("group.format", "simple");
        solrQuery.add("group.limit", "1");
        if (sort != null) {
            solrQuery.add("sort", sort);
        }
        solrQuery.setRows(results);
        
        
        setSolrParams(solrQuery); //NOT SURE ABOUT THIS ONE!
        
        // The 3 lines defines geospatial search. The ( ) are required if you want to
        // AND with another query
        solrQuery.setQuery("({!geofilt sfield=exif_location}) AND " + searchText);
        solrQuery.setParam("pt", latitude + "," + longitude);
        solrQuery.setParam("d", "" + radius);

        if (filterQuery != null) {
            solrQuery.setFilterQueries(filterQuery);
        }

        QueryResponse rsp = solrServer.query(solrQuery);

        // SolrDocumentList docs = rsp.getResults();
        SolrDocumentList docs = rsp.getGroupResponse().getValues().get(0).getValues().get(0).getResult();
        ArrayList<IndexDoc> indexDocs = solrDocList2IndexDoc(docs);

        return indexDocs;
    }

    public SearchResult search(String searchString, String filterQuery, int results) throws Exception {
        SearchResult result = new SearchResult();
        SolrQuery solrQuery = new SolrQuery();
        solrQuery.set("facet", "false"); // very important. Must overwrite to false. Facets are very slow and expensive.
        solrQuery.add("fl", indexDocFieldList);
        solrQuery.setQuery(searchString); // only search images
        solrQuery.setRows(results);
        if (filterQuery != null) {
            solrQuery.setFilterQueries(filterQuery);
        }
        
      
        setSolrParams(solrQuery);
        QueryResponse rsp = loggedSolrQuery("search", solrQuery);
        SolrDocumentList docs = rsp.getResults();

        result.setNumberOfResults(docs.getNumFound());
        ArrayList<IndexDoc> indexDocs = solrDocList2IndexDoc(docs);
        result.setResults(indexDocs);
        return result;
    }

    public long numberOfDocuments() throws Exception {
        SolrQuery solrQuery = new SolrQuery();
        solrQuery.setQuery("*:*");
        setSolrParams(solrQuery);
        QueryResponse rsp = solrServer.query(solrQuery, METHOD.POST);
        SolrDocumentList docs = rsp.getResults();
        return docs.getNumFound();
    }

    public ArrayList<IndexDoc> findNearestHarvestTimeForMultipleUrlsFullFields(Collection<String> urls, String timeStamp) throws Exception {
        ArrayList<IndexDoc> allDocs = new ArrayList<IndexDoc>();
        Iterable<List<String>> splitSets = Iterables.partition(urls, 1000); // split into sets of size max 1000;
        for (List<String> set : splitSets) {
            HashSet<String> urlPartSet = new HashSet<String>();
            urlPartSet.addAll(set);
            List<IndexDoc> partIndexDocs = findNearestHarvestTimeForMultipleUrlsMax1000(urlPartSet, timeStamp);
            allDocs.addAll(partIndexDocs);
        }
        return allDocs;
    }

    public ArrayList<IndexDocShort> findNearestHarvestTimeForMultipleUrlsFewFields(Collection<String> urls, String timeStamp) throws Exception {
        ArrayList<IndexDocShort> allDocs = new ArrayList<IndexDocShort>();
        Iterable<List<String>> splitSets = Iterables.partition(urls, 1000); // split into sets of size max 1000;
        for (List<String> set : splitSets) {
            HashSet<String> urlPartSet = new HashSet<String>();
            urlPartSet.addAll(set);
            List<IndexDocShort> partIndexDocs = findNearestHarvestTimeForMultipleUrlsMax1000Short(urlPartSet, timeStamp);
            allDocs.addAll(partIndexDocs);
        }
        return allDocs;
    }

    private List<IndexDocShort> findNearestHarvestTimeForMultipleUrlsMax1000Short(HashSet<String> urls, String timeStamp) throws Exception {
        SolrDocumentList docs = findNearestDocuments(urls, timeStamp, indexDocFieldListShort);

        ArrayList<IndexDocShort> allDocs = new ArrayList<IndexDocShort>(docs.size());
        for (SolrDocument current : docs) {
            IndexDocShort groupDoc = solrDocument2IndexDocShort(current);
            allDocs.add(groupDoc);
        }

        return allDocs;
    }

    private List<IndexDoc> findNearestHarvestTimeForMultipleUrlsMax1000(HashSet<String> urls, String timeStamp) throws Exception {
        SolrDocumentList docs = findNearestDocuments(urls, timeStamp, indexDocFieldList);

        ArrayList<IndexDoc> allDocs = new ArrayList<IndexDoc>(docs.size());
        for (SolrDocument current : docs) {
            IndexDoc groupDoc = solrDocument2IndexDoc(current);
            allDocs.add(groupDoc);
        }

        return allDocs;
    }

    public SolrDocumentList findNearestDocuments(HashSet<String> urls, String timeStamp, String fieldList) throws SolrServerException, Exception {
        final int chunkSize = 1000;

        if (urls.size() > chunkSize) {
            SolrDocumentList allDocs = new SolrDocumentList();
            Iterable<List<String>> splitSets = Iterables.partition(urls, chunkSize); // split into sets of size max chunkSize;
            for (List<String> chunk : splitSets) {
                SolrDocumentList chunkDocs = findNearestDocuments(new HashSet<>(chunk), timeStamp, fieldList);
                mergeInto(allDocs, chunkDocs);
                // What is allDocs.start and should we care?
            }
            return allDocs;
        }

        SolrQuery solrQuery = new SolrQuery();

        String urlOrQuery = urlQueryJoin("url_norm", "OR", urls);
        urlOrQuery = urlOrQuery.replace("\\", "\\\\"); // Solr encode
        solrQuery.setQuery(urlOrQuery);

        solrQuery.setFacet(false);
        solrQuery.setGetFieldStatistics(false);
        solrQuery.setRows(urls.size());
        solrQuery.set("group", "true");
        solrQuery.set("group.field", "url_norm");
        solrQuery.set("group.limit", "1");
        solrQuery.set("group.sort", "abs(sub(ms(" + timeStamp + "), crawl_date)) asc");
        solrQuery.add("fl", fieldList);

        solrQuery.setFilterQueries(NO_REVISIT_FILTER); // No binary for revists.

        long solrNS = -System.nanoTime();
        setSolrParams(solrQuery);
        QueryResponse rsp = noCacheSolrServer.query(solrQuery, METHOD.POST); //do not use cache
        solrNS += System.nanoTime();

        SolrDocumentList docs = groupsToDoc(rsp);
        log.info(String.format("findNearestDocuments number URLS in search:%d, number of harvested url found:%d, time:%d ms (qtime=%d ms)", urls.size(),
                docs.size(), solrNS / M, rsp.getQTime()));
        return docs;
    }

    public static void mergeInto(SolrDocumentList main, SolrDocumentList additional) {
        main.addAll(additional);
        if (additional.getMaxScore() != null) {
            main.setMaxScore(main.getMaxScore() == null ? additional.getMaxScore() : Math.max(main.getMaxScore(), additional.getMaxScore()));
        }
        main.setNumFound(main.getNumFound() + additional.getNumFound());
    }

    private SolrDocumentList groupsToDoc(QueryResponse rsp) {
        SolrDocumentList docs = new SolrDocumentList();
        if (rsp == null || rsp.getGroupResponse() == null || rsp.getGroupResponse().getValues() == null || rsp.getGroupResponse().getValues().isEmpty()) {
            return docs;
        }
        for (GroupCommand groupCommand : rsp.getGroupResponse().getValues()) {
            for (Group group : groupCommand.getValues()) {
                mergeInto(docs, group.getResult());
            }
        }
        return docs;
    }

<<<<<<< HEAD
     /**
      * Creates a query for 1 or more URLs, taking care to quote URLs and escape characters where needed.
      * The result will be in the form {@code field:("url1" OR "url2")} or {@code field:("url1" AND "url2")}
      * depending on operator.
      *
      * Note: {@code data:}-URLs are ignored as they will never match.
      * @param field    the field to query. Typically {@code url} or {@code url_norm}.
      * @param operator {@code AND} or {@code OR}.
      * @param urls     the URLs to create a query for.
      * @return a query for the given URLs.
      */
=======
>>>>>>> 72e5865c
    @SuppressWarnings("SameParameterValue")
    private String urlQueryJoin(String field, String operator, Iterable<String> urls) {
        StringBuilder sb = new StringBuilder();
        boolean first = true;
        sb.append(field).append(":(");
        for (String url : urls) {
<<<<<<< HEAD
            if (url.startsWith("data:") ) {
                 continue;
             }
=======
>>>>>>> 72e5865c
            if (!first) {
                sb.append(" ").append(operator).append(" ");
            }
            first = false;
            sb.append("\"").append(normalizeUrl(url)).append("\"");
        }
        sb.append(")");
        return sb.toString();
    }

<<<<<<< HEAD
     /**
      * Quotes the given phrase and escapes characters that needs escaping (backslash and quote).
      * {@code foo \bar "zoo} becomes {@code "foo \\bar \"zoo"}.
      * @param phrase any phrase.
      * @return the phrase quoted and escaped.
      */
     private String createPhrase(String phrase) {
         return "\"" + phrase.replace("\\", "\\\\").replace("\"", "\\\"") + "\"";
     }

=======
>>>>>>> 72e5865c
    /*
     * Notice here do we not fix url_norm
     */
    public IndexDoc findClosestHarvestTimeForUrl(String url, String timeStamp) throws Exception {

        if (url == null || timeStamp == null) {
            throw new IllegalArgumentException("harvestUrl or timeStamp is null"); // Can happen for url-rewrites that are not corrected
        }
        //log.info("sort time:"+timeStamp + " url:"+url);
        // normalize will remove last slash if not slashpage
        boolean slashLast = url.endsWith("/");

        String urlNormFixed = normalizeUrl(url);
        urlNormFixed = urlNormFixed.replace("\\", "\\\\"); // Solr encoded
        //String query = "url_norm:\"" + urlNormFixed + "\" AND (status_code:200 OR status_code:400 OR status_code:404)"; //Need testing to see if this breaks something
        String query = "url_norm:\"" + urlNormFixed + "\" AND status_code:200";
        //log.debug("query:" + query);
        SolrQuery solrQuery = new SolrQuery();
        solrQuery.setQuery(query);

        solrQuery.setFilterQueries(NO_REVISIT_FILTER); // No binary for revists.

        solrQuery.set("facet", "false"); // very important. Must overwrite to false. Facets are very slow and expensive.
        solrQuery.add("sort", "abs(sub(ms(" + timeStamp + "), crawl_date)) asc");
        solrQuery.add("fl", indexDocFieldList);
        // solrQuery.setRows(1);
        // code below is temporary fix for the solr bug. Get the nearest and find which
        // one is nearest.
        // The solr sort is bugged when timestamps are close. The bug is also present in
        // other methods in this class, but not as critical there.
        // Hoping for a solr fix....
        solrQuery.setRows(10);
        setSolrParams(solrQuery);
        QueryResponse rsp = loggedSolrQuery(
                String.format("findClosestHarvestTimeForUrl(url='%s', timestamp=%s)", url.length() > 50 ? url.substring(0, 50) + "..." : url, timeStamp),
                solrQuery);

        SolrDocumentList docs = rsp.getResults();
        if (docs == null || docs.size() == 0) {
            return null;
        }
        ArrayList<IndexDoc> indexDocs = solrDocList2IndexDoc(docs);

        // Return the one nearest
        int bestIndex = 0; // This would be correct if solr could sort correct.
        // Solr uses a precisionsStep you can define in schema.xml if you want precision
        // to seconds. But this is not done in warc-indexer 3.0 schema.
        // Instead we extract the top 10 and find the nearest but checking against all.

        DateFormat dateFormat = new SimpleDateFormat("yyyy-MM-dd'T'HH:mm:ss");
        long inputCrawlDate = dateFormat.parse(timeStamp).getTime(); // From the input
        long bestMatchDifference = Long.MAX_VALUE;

        for (int i = 0; i < indexDocs.size(); i++) {

            IndexDoc doc = indexDocs.get(i);
            boolean docHasSlashLast = doc.getUrl().endsWith("/");
            // small hack to make sure http/https not are mixed. Protocol is not into the
            // schema yet. Would be nice if protocol was a field in schema
            if ((url.startsWith("http://") && doc.getUrl().startsWith("http://")) || (url.startsWith("https://") && doc.getUrl().startsWith("https://"))) {
                // log.info("same protocol:"+url + ":"+doc.getUrl());
            } else {
                // Not a problem just need to see how often it happens for now.
                // log.info("Same url has been harvests for both HTTP and HTTPS: "+url + " and
                // "+doc.getUrl());
                continue; // Skip
            }

            if (slashLast && !docHasSlashLast) { // url_norm will be same with and without / last. But they are different pages
                log.info("Ignoring URL due to '/' as end of url:" + url + " found:" + doc.getUrl_norm());
                continue;
            }

            // If redirect, do not return the same url as this will give endless redirect.
            // This can happen due to the http://www.test.dk http://test.dk is normalized to
            // the same.
            if (doc.getStatusCode() >= 300 && doc.getStatusCode() < 400) {
                if (doc.getUrl().equals(url)) { // Do not return the same for redirect.
                    log.info("Stopping endless direct for url:" + url + " and found url:" + doc.getUrl());
                    continue; // skip
                }
            }

            String crawlDateDoc = doc.getCrawlDate();
            long crawlDateForDocument = dateFormat.parse(crawlDateDoc).getTime(); // For this document
            long thisMatch = Math.abs(inputCrawlDate - crawlDateForDocument);
            if (thisMatch < bestMatchDifference) {
                bestIndex = i;
                bestMatchDifference = thisMatch;
            }
        }

        if (bestIndex != 0) {
            log.warn("Fixed Solr time sort bug, found a better match, # result:" + bestIndex);
        }
        return indexDocs.get(bestIndex);
    }

    public HashMap<Integer, Long> getYearHtmlFacets(String query) throws Exception {
        // facet=true&facet.field=crawl_year&facet.sort=index&facet.limit=500
        if (!TAGS_VALID_PATTERN.matcher(query).matches()) {
            throw new InvalidArgumentServiceException("Tag syntax not accepted:" + query);
        }

        SolrQuery solrQuery = new SolrQuery();
        solrQuery.setQuery("elements_used:\"" + query + "\"");
        solrQuery.setFilterQueries("content_type_norm:html"); // only html pages
        solrQuery.setRows(0); // 1 page only
        solrQuery.add("fl", "id");// rows are 0 anyway
        solrQuery.set("facet", "true");
        solrQuery.set("facet.field", "crawl_year");
        solrQuery.set("facet.sort", "index");
        solrQuery.set("facet.limit", "500"); // 500 is higher than number of different years
        setSolrParams(solrQuery);
        QueryResponse rsp = solrServer.query(solrQuery, METHOD.POST);

        FacetField facetField = rsp.getFacetField("crawl_year");

        HashMap<Integer, Long> allCount = new HashMap<Integer, Long>();

        for (FacetField.Count c : facetField.getValues()) {
            allCount.put(Integer.parseInt(c.getName()), c.getCount());
        }
        return allCount;
    }

    public IndexDoc findExactMatchPWID(String url, String utc) throws Exception {

        String url_norm = normalizeUrl(url);
        String pwidQuery = "url_norm:\"" + url_norm + "\" AND crawl_date:\"" + utc + "\"";
        SolrQuery solrQuery = new SolrQuery();
        solrQuery.setQuery(pwidQuery);
        solrQuery.setRows(1); // 1 page only

        solrQuery.add("fl", indexDocFieldList);
        setSolrParams(solrQuery);
        QueryResponse rsp = loggedSolrQuery("pwidQuery", solrQuery);

        SolrDocumentList docs = rsp.getResults();
        if (docs.size() == 0) {
            return null;
        }

        IndexDoc indexDoc = solrDocument2IndexDoc(docs.get(0));
        return indexDoc;
    }

    public HashMap<Integer, Long> getYearFacetsHtmlAll() throws Exception {
        // facet=true&facet.field=crawl_year&facet.sort=index&facet.limit=500

        SolrQuery solrQuery = new SolrQuery();
        solrQuery.setQuery("*:*");
        solrQuery.setRows(0); // 1 page only
        solrQuery.add("fl", "id");// rows are 0 anyway
        solrQuery.set("facet", "true");
        solrQuery.set("facet.field", "crawl_year");
        solrQuery.set("facet.sort", "index");
        solrQuery.set("facet.limit", "500"); // 500 is higher than number of different years

        solrQuery.add("fq","content_type_norm:html"); // only html pages
        solrQuery.add("fq",NO_REVISIT_FILTER); // do not include record_type:revisit
        setSolrParams(solrQuery);
        QueryResponse rsp = solrServer.query(solrQuery, METHOD.POST);

        FacetField facetField = rsp.getFacetField("crawl_year");

        HashMap<Integer, Long> allCount = new HashMap<Integer, Long>();

        for (FacetField.Count c : facetField.getValues()) {
            allCount.put(Integer.parseInt(c.getName()), c.getCount());
        }
        return allCount;
    }

    public HashMap<Integer, Long> getYearTextHtmlFacets(String query) throws Exception {
        // facet=true&facet.field=crawl_year&facet.sort=index&facet.limit=500

        /*
         * if (!OK.matcher(query).matches()) { throw new
         * InvalidArgumentServiceException("Tag syntax not accepted:"+query); }
         */

        SolrQuery solrQuery = new SolrQuery();
        solrQuery.setQuery(query); //Smurf labs forces text:query               
        solrQuery.setRows(0); // 1 page only
        solrQuery.add("fl", "id");// rows are 0 anyway
        solrQuery.set("facet", "true");
        solrQuery.set("facet.field", "crawl_year");
        solrQuery.set("facet.sort", "index");
        solrQuery.set("facet.limit", "500"); // 500 is higher than number of different years

        solrQuery.add("fq","content_type_norm:html"); // only html pages
        solrQuery.add("fq",NO_REVISIT_FILTER); // do not include record_type:revisit
        setSolrParams(solrQuery);
        QueryResponse rsp = solrServer.query(solrQuery, METHOD.POST);

        FacetField facetField = rsp.getFacetField("crawl_year");

        HashMap<Integer, Long> allCount = new HashMap<Integer, Long>();

        for (FacetField.Count c : facetField.getValues()) {
            allCount.put(Integer.parseInt(c.getName()), c.getCount());
        }
        return allCount;
    }

    public ArrayList<IndexDoc> findNearestForResourceNameAndDomain(String domain, String resourcename, String timeStamp) throws Exception {
        String searchString = "domain:\"" + domain + "\" AND resourcename:\"" + resourcename + "\"";
        SolrQuery solrQuery = new SolrQuery();
        solrQuery.setQuery(searchString);
        solrQuery.set("facet", "false");
        solrQuery.set("group", "true");
        solrQuery.set("group.field", "domain");
        solrQuery.set("group.size", "10");
        solrQuery.set("group.sort", "abs(sub(ms(" + timeStamp + "), crawl_date)) asc");
        solrQuery.add("fl", indexDocFieldList);
        solrQuery.setFilterQueries(NO_REVISIT_FILTER); // No binary for revists.
        setSolrParams(solrQuery);
        QueryResponse rsp = solrServer.query(solrQuery, METHOD.POST);
        SolrDocumentList docs = groupsToDoc(rsp);
        return solrDocList2IndexDoc(docs);
    }

    public String searchJsonResponseOnlyFacets(String query, List<String> fq, boolean revisits) throws Exception {
        log.info("Solr query(only facets): " + query + " fg:" + fq + "revisits:" + revisits);

        SolrQuery solrQuery = new SolrQuery();

        // Build all query params in map

        solrQuery.set("rows", "0"); // Only facets
        solrQuery.set("q", query);
        solrQuery.set("fl", "id");
        solrQuery.set("wt", "json");
        solrQuery.set("hl", "off");
        solrQuery.set("q.op", "AND");
        solrQuery.set("indent", "true");
        solrQuery.set("f.crawl_year.facet.limit", "100"); // Show all crawl_years. Maybe remove limit to property file as well
        solrQuery.set("f.crawl_year.facet.sort", "index"); // Sort by year and not count.

        if (!revisits) {
            solrQuery.add("fq",NO_REVISIT_FILTER); // do not include record_type:revisit
        }
        if (fq != null) {
            for (String filter : fq) {
                solrQuery.add("fq", filter);
            }
        }
        if (!PropertiesLoaderWeb.FACETS.isEmpty()) {
            solrQuery.set("facet", "true");
            for (String facet : PropertiesLoaderWeb.FACETS) {
                solrQuery.add("facet.field", facet);
            }
        }

        setSolrParams(solrQuery);        
        
        NoOpResponseParser rawJsonResponseParser = new NoOpResponseParser();
        rawJsonResponseParser.setWriterType("json");

        QueryRequest req = new QueryRequest(solrQuery);
        req.setResponseParser(rawJsonResponseParser);
        
        NamedList<Object> resp = solrServer.request(req);        
        String jsonResponse = (String) resp.get("response");
        return jsonResponse;
    }

    public String searchJsonResponseOnlyFacetsLoadMore( String query, List<String> fq, String facetField, boolean revisits) throws Exception {
        log.info("Solr query(load more from facet): "+query +" fg:"+fq+ " revisits:"+revisits +" facetField:"+facetField);

        if (!PropertiesLoaderWeb.FACETS.contains(facetField)){
            throw new IllegalArgumentException("Facet not allowed on field:"+facetField);
        }

        SolrQuery solrQuery = new SolrQuery();

        //Build all query params in map

        solrQuery.set("rows", "0"); //Only facets
        solrQuery.set("q", query);
        solrQuery.set("fl", "id");
        solrQuery.set("wt", "json");
        solrQuery.set("hl", "off");
        solrQuery.set("q.op", "AND");
        solrQuery.set("indent", "true");
        solrQuery.add("facet.field", facetField);
        solrQuery.set("facet", "true");
        solrQuery.set("f."+facetField+".facet.limit", "50"); //just hardcode for now



        if (!revisits){
            solrQuery.set("fq",NO_REVISIT_FILTER); // do not include record_type:revisit
        }
        if ( fq != null) {
            for (String filter : fq) {
                solrQuery.add("fq",filter);
            }
        }

        
        setSolrParams(solrQuery);
        
        NoOpResponseParser rawJsonResponseParser = new NoOpResponseParser();
        rawJsonResponseParser.setWriterType("json");

        QueryRequest req = new QueryRequest(solrQuery);
        req.setResponseParser(rawJsonResponseParser);
        
        NamedList<Object> resp = solrServer.request(req);
        String jsonResponse = (String) resp.get("response");
        return jsonResponse;
    }

    public String searchJsonResponseNoFacets(String query, List<String> fq, boolean grouping, boolean revisits, Integer start) throws Exception {
        log.info("SolrQuery (no facets):" + query + " grouping:" + grouping + " revisits:" + revisits + " start:" + start);

        String startStr = "0";
        if (start != null) {
            startStr = start.toString();
        }

        SolrQuery solrQuery = new SolrQuery();

        // Build all query params in map

        solrQuery.set("rows", "20"); // Hardcoded pt.
        solrQuery.set("start", startStr);
        solrQuery.set("q", query);
        solrQuery.set("fl", "id,score,title,hash,source_file_path,source_file_offset,url,url_norm,wayback_date,domain,content_type,crawl_date,content_type_norm,type");
        solrQuery.set("wt", "json");
        solrQuery.set("hl", "on");
        solrQuery.set("q.op", "AND");
        solrQuery.set("indent", "true");
        solrQuery.set("facet", "false"); // No facets!

        if (grouping) {
            // Both group and stats must be enabled at same time
            solrQuery.set("group", "true");
            solrQuery.set("group.field", "url");
            solrQuery.set("stats", "true");
            solrQuery.set("stats.field", "{!cardinality=0.1}url");
            solrQuery.set("group.format", "simple");
            solrQuery.set("group.limit", "1");
        }

        if (!revisits) {
            solrQuery.set("fq", NO_REVISIT_FILTER); // do not include record_type:revisit
        }
        if (fq != null) {
            for (String filter : fq) {
                solrQuery.add("fq", filter);
            }
        }
       
        setSolrParams(solrQuery);
        
        NoOpResponseParser rawJsonResponseParser = new NoOpResponseParser();
        rawJsonResponseParser.setWriterType("json");

        QueryRequest req = new QueryRequest(solrQuery);
        req.setResponseParser(rawJsonResponseParser);

        NamedList<Object> resp = solrServer.request(req);
        String jsonResponse = (String) resp.get("response");
        return jsonResponse;
    }

    /*
     * field list is a comma seperated list of fields. If null all fields will loaded
     * 
     */
    public String idLookupResponse(String id, String fieldList) throws Exception {
        SolrQuery solrQuery = new SolrQuery();
        solrQuery.set("rows", "1");
        solrQuery.set("q", "id:\"" + id + "\"");
        solrQuery.set("wt", "json");
        solrQuery.set("q.op", "AND");
        solrQuery.set("indent", "true");
        solrQuery.set("facet", "false");
        
        if (fieldList!= null) {
          solrQuery.set("fl",fieldList);        
        }
        
        NoOpResponseParser rawJsonResponseParser = new NoOpResponseParser();
        rawJsonResponseParser.setWriterType("json");

        QueryRequest req = new QueryRequest(solrQuery);
        req.setResponseParser(rawJsonResponseParser);
        setSolrParams(solrQuery);
        NamedList<Object> resp = solrServer.request(req);
        String jsonResponse = (String) resp.get("response");
        return jsonResponse;
    }

    /*
     * Uses the stats component and hyperloglog for ultra fast performance instead
     * of grouping, which does not work well over many shards.
     *
     * Extract statistics for a given domain and year. Number of unique pages (very
     * precise due to hyperloglog) Number of ingoing links (very precise due to
     * hyperloglog) Total size (of the unique pages). (not so precise due, tests
     * show max 10% error, less for if there are many pages)
     */
    public DomainYearStatistics domainStatistics(String domain, int year) throws Exception {

        DomainYearStatistics stats = new DomainYearStatistics();
        stats.setYear(year);
        stats.setDomain(domain);

        String searchString = "domain:\"" + domain + "\"";

        SolrQuery solrQuery = new SolrQuery();

        solrQuery.setQuery(searchString);
        solrQuery.set("facet", "false");
        solrQuery.addFilterQuery("content_type_norm:html AND status_code:200");
        solrQuery.addFilterQuery("crawl_year:" + year);
        solrQuery.setRows(0);
        solrQuery.add("fl", "id");
        solrQuery.add("stats", "true");
        solrQuery.add("stats.field", "{!count=true cardinality=true}url_norm"); // Important, use cardinality and not unique.
        solrQuery.add("stats.field", "{!sum=true}content_length");
        setSolrParams(solrQuery);
        QueryResponse rsp = solrServer.query(solrQuery);

        Map<String, FieldStatsInfo> statsMap = rsp.getFieldStatsInfo();
        FieldStatsInfo statsUrl_norm = statsMap.get("url_norm");
        long url_norm_cardinality = statsUrl_norm.getCardinality();
        long url_norm_total = statsUrl_norm.getCount();

        FieldStatsInfo statsContent_length = statsMap.get("content_length");
        Double sum = (Double) statsContent_length.getSum();

        // estimate content_length for the uniqie pages by fraction of total.
        double size = sum * (url_norm_cardinality * 1d / url_norm_total) * 1d / 1024d;
        stats.setSizeInKb((int) size);
        stats.setTotalPages((int) url_norm_cardinality);

        // Links
        solrQuery = new SolrQuery();
        solrQuery.setQuery("links_domains:\"" + domain + "\" -" + searchString); // links to, but not from same domain
        solrQuery.addFilterQuery("content_type_norm:html AND status_code:200");
        solrQuery.addFilterQuery("crawl_year:" + year);
        solrQuery.setRows(0);
        solrQuery.add("stats", "true");
        solrQuery.add("fl", "id");
        solrQuery.add("stats.field", "{!cardinality=true}domain"); // Important, use cardinality and not unique.

        rsp = solrServer.query(solrQuery);
        Map<String, FieldStatsInfo> stats2 = rsp.getFieldStatsInfo();

        FieldStatsInfo statsLinks = stats2.get("domain");
        long links_cardinality = statsLinks.getCardinality();
        stats.setIngoingLinks((int) links_cardinality);
        return stats;
    }

    // returns JSON. Response not supported by SolrJ
    /*
     * Example query:
     * curl -s -d 'q=demokrati&rows=0&json.facet={domains:{type:terms,field:domain,limit:100 facet:{years:{type:range,field:crawl_year,start:2000,end:2020,gap:1}}}}' 'http://localhost:52300/solr/ns/select' > demokrati.json
     *
     */
    public String domainStatisticsForQuery(String query, List<String> fq) throws Exception {
        SolrQuery solrQuery = new SolrQuery();
        solrQuery.setQuery(query);
        solrQuery.setRows(0);
        solrQuery.set("facet", "false");

        int startYear = PropertiesLoaderWeb.ARCHIVE_START_YEAR;
        int endYear = LocalDate.now().getYear() + 1; // add one since it is not incluced

        solrQuery.setParam("json.facet",
                "{domains:{type:terms,field:domain,limit:30,facet:{years:{type:range,field:crawl_year,start:" + startYear + ",end:" + endYear + ",gap:1}}}}");

        for (String filter : fq) {
            solrQuery.addFilterQuery(filter);
        }
        setSolrParams(solrQuery); //TODO not sure about this one
        NoOpResponseParser rawJsonResponseParser = new NoOpResponseParser();
        rawJsonResponseParser.setWriterType("json");

        QueryRequest req = new QueryRequest(solrQuery);
        req.setResponseParser(rawJsonResponseParser);

        NamedList<Object> resp = solrServer.request(req);
        String jsonResponse = (String) resp.get("response");
        return jsonResponse;
    }

    private static ArrayList<IndexDoc> solrDocList2IndexDoc(SolrDocumentList docs) {
        ArrayList<IndexDoc> earchives = new ArrayList<IndexDoc>();
        for (SolrDocument current : docs) {
            earchives.add(solrDocument2IndexDoc(current));
        }
        return earchives;
    }

    private static IndexDoc solrDocument2IndexDoc(SolrDocument doc) {
        IndexDoc indexDoc = new IndexDoc();
        indexDoc.setScore(Double.valueOf((float) doc.getFieldValue("score")));
        indexDoc.setId((String) doc.get("id"));
        indexDoc.setTitle((String) doc.get("title"));
        indexDoc.setSource_file_path((String) doc.get("source_file_path"));
        indexDoc.setResourceName((String) doc.get("resourcename"));
        indexDoc.setDomain((String) doc.get("domain"));
        indexDoc.setUrl((String) doc.get("url"));
        indexDoc.setUrl_norm((String) doc.get("url_norm"));
        indexDoc.setOffset(getOffset(doc));
        // Cope with some minor schema variations:
        if ( doc.get("content_type") instanceof ArrayList) {
            ArrayList<String> types = (ArrayList<String>) doc.get("content_type");
            indexDoc.setContentType(types.get(0));
        } else {
            indexDoc.setContentType((String) doc.get("content_type"));
        }
        indexDoc.setContentTypeNorm((String) doc.get("content_type_norm"));
        indexDoc.setContentEncoding((String) doc.get("content_encoding"));
        indexDoc.setType((String) doc.get("type"));
        indexDoc.setExifLocation((String) doc.get("exif_location"));
        indexDoc.setRedirectToNorm((String) doc.get("redirect_to_norm"));
        indexDoc.setContent_type_full((String) doc.get("content_type_full"));
        Date dateModified = (Date) doc.get("last_modified");
        if (dateModified != null) {
            indexDoc.setLastModifiedLong(dateModified.getTime());
        }

        Object statusCodeObj = doc.get("status_code");
        if (statusCodeObj != null) {
            indexDoc.setStatusCode((Integer) statusCodeObj);
        }
        String hash = (String) doc.get("hash");
        indexDoc.setHash((String) hash);

        Date date = (Date) doc.get("crawl_date");
        indexDoc.setCrawlDateLong(date.getTime());
        indexDoc.setCrawlDate(DateUtils.getSolrDate(date));

        // Cope with some minor schema variations:
        if ( doc.get("content_type") instanceof ArrayList) {
            ArrayList<String> types = (ArrayList<String>) doc.get("content_type");
            indexDoc.setMimeType(types.get(0));
        } else {
            indexDoc.setMimeType((String) doc.get("content_type"));
        }

        indexDoc.setOffset(getOffset(doc));

        Object o = doc.getFieldValue("links_images");
        if (o != null) {
            indexDoc.setImageUrls((ArrayList<String>) o);
        }

        return indexDoc;
    }

    private static IndexDocShort solrDocument2IndexDocShort(SolrDocument doc) {
        IndexDocShort indexDoc = new IndexDocShort();

        indexDoc.setUrl((String) doc.get("url"));
        indexDoc.setUrl_norm((String) doc.get("url_norm"));
        indexDoc.setOffset(getOffset(doc));
        indexDoc.setSource_file_path((String) doc.get("source_file_path"));
        Date date = (Date) doc.get("crawl_date");
        indexDoc.setCrawlDate(DateUtils.getSolrDate(date));
        return indexDoc;
    }

    // TO, remove method and inline
    public static long getOffset(SolrDocument doc) {
        return (Long) doc.get("source_file_offset");
    }

    private static String normalizeUrl(String url) {               
        return Normalisation.canonicaliseURL(url);
    }

    private static void setSolrParams(SolrQuery solrQuery) {
        HashMap<String, String> SOLR_PARAMS_MAP = PropertiesLoader.SOLR_PARAMS_MAP;
        for (String key : SOLR_PARAMS_MAP.keySet()) {        
            solrQuery.set(key,SOLR_PARAMS_MAP.get(key));            
        }
    }

    
    /**
     * Performs a Solr call, logging the time it took; both measured and reported
     * QTime.
     *
     * @param caller    the method or logical entity that issued the call. This will
     *                  be part of the log entry.
     * @param solrQuery the query to issue.
     * @return the result of the query.
     * @throws SolrServerException if the query failed.
     * @throws IOException         if the query failed.
     */
    private QueryResponse loggedSolrQuery(String caller, SolrQuery solrQuery) throws SolrServerException, IOException {
        long solrNS = -System.nanoTime();
        QueryResponse rsp = solrServer.query(solrQuery, METHOD.POST);
        solrNS += System.nanoTime();
        String query = solrQuery.getQuery();
        query = query == null ? null : query.length() > 200 ? query.substring(0, 200) + "..." : query;
/*
        log.debug(String.format("%s Solr response in %d ms (qtime=%d ms) with %d hits for query %s", caller, solrNS / M, rsp.getQTime(),
                rsp.getResults().getNumFound(), query));
  */
        return rsp;
    }

}<|MERGE_RESOLUTION|>--- conflicted
+++ resolved
@@ -779,7 +779,6 @@
         return docs;
     }
 
-<<<<<<< HEAD
      /**
       * Creates a query for 1 or more URLs, taking care to quote URLs and escape characters where needed.
       * The result will be in the form {@code field:("url1" OR "url2")} or {@code field:("url1" AND "url2")}
@@ -791,31 +790,25 @@
       * @param urls     the URLs to create a query for.
       * @return a query for the given URLs.
       */
-=======
->>>>>>> 72e5865c
     @SuppressWarnings("SameParameterValue")
     private String urlQueryJoin(String field, String operator, Iterable<String> urls) {
         StringBuilder sb = new StringBuilder();
         boolean first = true;
         sb.append(field).append(":(");
         for (String url : urls) {
-<<<<<<< HEAD
             if (url.startsWith("data:") ) {
                  continue;
              }
-=======
->>>>>>> 72e5865c
             if (!first) {
                 sb.append(" ").append(operator).append(" ");
             }
             first = false;
-            sb.append("\"").append(normalizeUrl(url)).append("\"");
+            sb.append(createPhrase(normalizeUrl(url)));
         }
         sb.append(")");
         return sb.toString();
     }
 
-<<<<<<< HEAD
      /**
       * Quotes the given phrase and escapes characters that needs escaping (backslash and quote).
       * {@code foo \bar "zoo} becomes {@code "foo \\bar \"zoo"}.
@@ -826,8 +819,6 @@
          return "\"" + phrase.replace("\\", "\\\\").replace("\"", "\\\"") + "\"";
      }
 
-=======
->>>>>>> 72e5865c
     /*
      * Notice here do we not fix url_norm
      */
