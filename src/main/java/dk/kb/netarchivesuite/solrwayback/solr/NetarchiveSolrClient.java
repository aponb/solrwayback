
package dk.kb.netarchivesuite.solrwayback.solr;

import java.io.IOException;
import java.text.DateFormat;
import java.text.SimpleDateFormat;
import java.time.LocalDate;
import java.util.*;
import java.util.regex.Pattern;

import org.apache.solr.client.solrj.SolrClient;
import org.apache.solr.client.solrj.SolrQuery;

import org.apache.solr.client.solrj.SolrRequest.METHOD;
import org.apache.solr.client.solrj.SolrServerException;
import org.apache.solr.client.solrj.impl.HttpSolrClient;
import org.apache.solr.client.solrj.impl.NoOpResponseParser;
import org.apache.solr.client.solrj.request.QueryRequest;
import org.apache.solr.client.solrj.response.*;
import org.apache.solr.client.solrj.response.FacetField.Count;
import org.apache.solr.common.SolrDocument;
import org.apache.solr.common.SolrDocumentList;
import org.apache.solr.common.util.NamedList;

import org.slf4j.Logger;
import org.slf4j.LoggerFactory;

import com.google.common.collect.Iterables;

import dk.kb.netarchivesuite.solrwayback.normalise.Normalisation;
import dk.kb.netarchivesuite.solrwayback.properties.PropertiesLoader;
import dk.kb.netarchivesuite.solrwayback.properties.PropertiesLoaderWeb;
import dk.kb.netarchivesuite.solrwayback.service.dto.ArcEntryDescriptor;
import dk.kb.netarchivesuite.solrwayback.service.dto.FacetCount;
import dk.kb.netarchivesuite.solrwayback.service.dto.IndexDoc;
import dk.kb.netarchivesuite.solrwayback.service.dto.IndexDocShort;
import dk.kb.netarchivesuite.solrwayback.service.dto.SearchResult;
import dk.kb.netarchivesuite.solrwayback.service.dto.statistics.DomainYearStatistics;
import dk.kb.netarchivesuite.solrwayback.service.exception.InvalidArgumentServiceException;
import dk.kb.netarchivesuite.solrwayback.util.DateUtils;

public class NetarchiveSolrClient extends NetarchiveAbstractClient {
    private static final Logger log = LoggerFactory.getLogger(NetarchiveSolrClient.class);

    protected static SolrClient solrServer;
    protected static SolrClient noCacheSolrServer;
    protected static NetarchiveSolrClient instance = null;
<<<<<<< HEAD
=======
    protected static IndexWatcher indexWatcher = null;
    protected static Pattern TAGS_VALID_PATTERN = Pattern.compile("[-_.a-zA-Z0-9Ã¦Ã¸Ã¥Ã†Ã˜Ã…]+");
  
    private static String NO_REVISIT_FILTER ="record_type:response OR record_type:arc OR record_type:resource";
    protected static String indexDocFieldList = "id,score,title,url,url_norm,links_images,source_file_path,source_file,source_file_offset,domain,resourcename,content_type,content_type_full,content_type_norm,hash,type,crawl_date,content_encoding,exif_location,status_code,last_modified,redirect_to_norm";
    protected static String indexDocFieldListShort = "url,url_norm,source_file_path,source_file,source_file_offset,crawl_date";
>>>>>>> 4014497a

    protected Boolean solrAvailable = null;

    protected NetarchiveSolrClient() { // private. Singleton
    }

    // Example url with more than 1000 rewrites:
    // http://belinda:9721/webarchivemimetypeservlet/services/wayback?waybackdata=20140119010303%2Fhttp%3A%2F%2Fbillige-skilte.dk%2F%3Fp%3D35

    /*
     * Called from initialcontextlistener when tomcat is starting up.
     *
     */
    public static void initialize(String solrServerUrl) {
        SolrClient innerSolrClient = new HttpSolrClient.Builder(solrServerUrl).build();

        if (PropertiesLoader.SOLR_SERVER_CACHING) {
            int maxCachingEntries = PropertiesLoader.SOLR_SERVER_CACHING_MAX_ENTRIES;
            int maxCachingSeconds = PropertiesLoader.SOLR_SERVER_CACHING_AGE_SECONDS;
            solrServer = new CachingSolrClient(innerSolrClient, maxCachingEntries,  maxCachingSeconds, -1); //-1 means no maximum number of connections 
            log.info("SolrClient initialized with caching properties: maxCachedEntrie="+maxCachingEntries +" cacheAgeSeconds="+maxCachingSeconds);
        } else {
            solrServer = new HttpSolrClient.Builder(solrServerUrl).build();
            log.info("SolClient initialized without caching");
        }

        // some of the solr query will never using cache. word cloud(cache memory) + playback resolving etc. (cache poisoning)
        noCacheSolrServer = new HttpSolrClient.Builder(solrServerUrl).build();

        // solrServer.setRequestWriter(new BinaryRequestWriter()); // To avoid http
        // error code 413/414, due to monster URI. (and it is faster)

        instance = new NetarchiveSolrClient();

        if (PropertiesLoader.SOLR_SERVER_CHECK_INTERVAL > 0) {
            indexWatcher = new IndexWatcher(
                    innerSolrClient, PropertiesLoader.SOLR_SERVER_CHECK_INTERVAL, instance::indexStatusChanged);
        }

        log.info("SolrClient initialized with solr server url:" + solrServerUrl);
    }

    public static NetarchiveSolrClient getInstance() {
        if (instance == null) {
            throw new IllegalArgumentException("SolrClient not initialized");
        }
        return instance;
    }

    private void indexStatusChanged(IndexWatcher.STATUS status) {
        switch (status) {
            case changed:
                if (solrServer instanceof CachingSolrClient) {
                    ((CachingSolrClient)solrServer).clearCache();
                }
                break;
            case available:
                solrAvailable = true;
                break;
            case unavailable:
                solrAvailable = false;
                break;
            case undetermined:
                log.debug("Got IndexWatcher.STATUS.undetermined. This should not be possible");
                break;
            default:
                log.warn("Unsupported value for IndexWatcher.STATUS: '{}'", status);
        }
    }

    /**
     * Requires a running {@link IndexWatcher}. If not enabled, the result will always be true.
     * Enabled per default, controlled by {@link PropertiesLoader#SOLR_SERVER_CHECK_INTERVAL}).
     * @return true if the backing Solr is available, else false. null if not determined
     */
    public Boolean isSolrAvailable() {
        return solrAvailable;
    }

    /*
     * Delegate
     */
    public List<FacetCount> getDomainFacets(String domain, int facetLimit, boolean ingoing, Date crawlDateStart, Date crawlDateEnd) throws Exception {

        if (ingoing) {
            return getDomainFacetsIngoing(domain, facetLimit, crawlDateStart, crawlDateEnd);
        } else {
            return getDomainFacetsOutgoing(domain, facetLimit, crawlDateStart, crawlDateEnd);
        }
    }

    /*
     * Get other domains linking to this domain
     *
     */
    public List<FacetCount> getDomainFacetsIngoing(String domain, int facetLimit, Date crawlDateStart, Date crawlDateEnd) throws Exception {

        String dateStart = DateUtils.getSolrDate(crawlDateStart);
        String dateEnd = DateUtils.getSolrDate(crawlDateEnd);

        SolrQuery solrQuery = new SolrQuery();
        solrQuery.setQuery("links_domains:\"" + domain + "\" AND -domain:\"" + domain + "\"");
        solrQuery.setRows(0);
        solrQuery.set("facet", "true");
        solrQuery.add("facet.field", "domain");
        solrQuery.add("facet.limit", "" + facetLimit);
        solrQuery.addFilterQuery("crawl_date:[" + dateStart + " TO " + dateEnd + "]");

        solrQuery.add("fl","id");
        setSolrParams(solrQuery);
        QueryResponse rsp = solrServer.query(solrQuery, METHOD.POST);
        List<FacetCount> facetList = new ArrayList<FacetCount>();
        FacetField facet = rsp.getFacetField("domain");
        for (Count c : facet.getValues()) {
            FacetCount fc = new FacetCount();
            fc.setValue(c.getName());
            fc.setCount(c.getCount());
            facetList.add(fc);
        }
        return facetList;
    }

    /*
     * Get the domains this domain links to this domain
     */
    public List<FacetCount> getDomainFacetsOutgoing(String domain, int facetLimit, Date crawlDateStart, Date crawlDateEnd) throws Exception {

        String dateStart = DateUtils.getSolrDate(crawlDateStart);
        String dateEnd = DateUtils.getSolrDate(crawlDateEnd);

        SolrQuery solrQuery = new SolrQuery();
        solrQuery.setQuery("domain:\"" + domain + "\"");

        solrQuery.setRows(0);
        solrQuery.set("facet", "true");
        solrQuery.add("facet.field", "links_domains");
        solrQuery.add("facet.limit", "" + (facetLimit + 1)); // +1 because itself will be removed and is almost certain of resultset is self-linking
        solrQuery.addFilterQuery("crawl_date:[" + dateStart + " TO " + dateEnd + "]");
        solrQuery.add("fl","id");                                                                                                                                                                  // request
        setSolrParams(solrQuery);
        QueryResponse rsp = noCacheSolrServer.query(solrQuery, METHOD.POST); //do not cache
        List<FacetCount> facetList = new ArrayList<FacetCount>();
        FacetField facet = rsp.getFacetField("links_domains");

        // We have to remove the domain itself.
        for (Count c : facet.getValues()) {
            if (!c.getName().equalsIgnoreCase(domain)) {
                FacetCount fc = new FacetCount();
                fc.setValue(c.getName());
                fc.setCount(c.getCount());
                facetList.add(fc);
            }
        }
        return facetList;
    }

    
    

    /*
    public String getRawSolrQuery(String query,List<String> fq,String fieldList, int rows, int startRow,HashMap<String,String> rawQueryParams)  throws Exception{        
         SolrQuery  solrQuery = new SolrQuery(query);
         solrQuery.setRows(rows);
         solrQuery.setStart(startRow);
         if (fieldList != null && !fieldList.equals("")) {                    
             solrQuery.setFields(fieldList.split(","));             
         }
         
         if ( fq != null) {
             for (String filter : fq) {
                 solrQuery.add("fq",filter);
             }
         }
         
         if ( rawQueryParams != null) {
             for (String param : rawQueryParams.keySet()) {                 
                 solrQuery.add(param,rawQueryParams.get(param));
             }
         }
         
         setSolrParams(solrQuery);

         NoOpResponseParser rawJsonResponseParser = new NoOpResponseParser();
         rawJsonResponseParser.setWriterType("json");

         QueryRequest req = new QueryRequest(solrQuery);
         req.setResponseParser(rawJsonResponseParser);
         
         NamedList<Object> resp = solrServer.request(req);        
         String jsonResponse = (String) resp.get("response");        
         return jsonResponse;                          
     }
    */
    
    /*
     * The logic for getting the 4 dates in 2 queries is too complicated, and only
     * gives small performance boost...
     */
    public WaybackStatistics getWayBackStatistics(int statusCode, String url, String url_norm, String crawlDate) throws Exception {
        final long startNS = System.nanoTime();
        WaybackStatistics stats = new WaybackStatistics();
        stats.setStatusCode(statusCode); // this is know when calling the method, so no need to extract it from Solr.
        stats.setUrl(url);
        stats.setUrl_norm(url_norm);
        // These will only be set if they are different from input (end points). So set
        // them below
        stats.setLastHarvestDate(crawlDate);
        stats.setFirstHarvestDate(crawlDate);

        // We query for 1 result to get the domain.
        String domain = null;
        stats.setHarvestDate(crawlDate);
        final String statsField = "crawl_date";

        long results = 0;

        String query = "url_norm:\"" + url_norm + "\" AND crawl_date:{\"" + crawlDate + "\" TO *]";

        SolrQuery solrQuery = new SolrQuery(query);

        solrQuery.setRows(1);
        solrQuery.setGetFieldStatistics(true);
        solrQuery.setGetFieldStatistics(statsField);

        long call1ns = -System.nanoTime();
        setSolrParams(solrQuery);
        QueryResponse rsp = solrServer.query(solrQuery, METHOD.POST);
        call1ns += System.nanoTime();
        final long call1nsSolr = rsp.getQTime();

        results += rsp.getResults().getNumFound();
        if (rsp.getResults().getNumFound() != 0) {
            domain = (String) rsp.getResults().get(0).getFieldValue("domain");
            final FieldStatsInfo fieldStats = rsp.getFieldStatsInfo().get(statsField);
            if (fieldStats != null) {
                stats.setLastHarvestDate(DateUtils.getSolrDate((Date) fieldStats.getMax()));
                String next = DateUtils.getSolrDate((Date) fieldStats.getMin());
                if (!crawlDate.equals(next)) {
                    stats.setNextHarvestDate(next);// Dont want same as next
                }
            }
        }

        solrQuery = new SolrQuery("(url_norm:\"" + url_norm + "\") AND crawl_date:[* TO \"" + crawlDate + "\"}");
        solrQuery.setRows(1);
        solrQuery.add("fl", "domain");
        solrQuery.setGetFieldStatistics(true);
        solrQuery.setGetFieldStatistics(statsField);

        long call2ns = -System.nanoTime();
        setSolrParams(solrQuery);
        rsp = solrServer.query(solrQuery, METHOD.POST);
        call2ns += System.nanoTime();
        final long call2nsSolr = rsp.getQTime();

        results += rsp.getResults().getNumFound();
        if (rsp.getResults().getNumFound() != 0) {
            domain = (String) rsp.getResults().get(0).getFieldValue("domain");
            final FieldStatsInfo fieldStats = rsp.getFieldStatsInfo().get(statsField);
            if (fieldStats != null) {
                stats.setFirstHarvestDate(DateUtils.getSolrDate((Date) fieldStats.getMin()));
                String previous = DateUtils.getSolrDate((Date) fieldStats.getMax());
                if (!crawlDate.equals(previous)) { // Dont want same as previous
                    stats.setPreviousHarvestDate(previous);
                }
            }
        }

        stats.setNumberOfHarvest(results + 1); // The +1 is the input value that is not included in any of the two result sets.

        long callDomain = -1;
        long callDomainSolr = -1;
        if (domain == null) {
            // This can happen if we only have 1 harvest. It will not be include in the
            // {x,*] og [*,x } since x is not included
            solrQuery = new SolrQuery("url_norm:\"" + url_norm + "\"");
            solrQuery.setRows(1);
            solrQuery.setGetFieldStatistics(true);
            solrQuery.setGetFieldStatistics(statsField);

            callDomain = -System.nanoTime();
            setSolrParams(solrQuery);
            rsp = solrServer.query(solrQuery, METHOD.POST);
            callDomain += System.nanoTime();
            callDomainSolr = rsp.getQTime();
            if (rsp.getResults().size() == 0) {
                return stats; // url never found.
            }
            domain = (String) rsp.getResults().get(0).getFieldValue("domain");
        }
        stats.setDomain(domain);
        solrQuery = new SolrQuery("domain:\"" + domain + "\"");
        solrQuery.setRows(0);
        solrQuery.setGetFieldStatistics(true);
        solrQuery.setGetFieldStatistics("content_length");

        long call3ns = -System.nanoTime();
        setSolrParams(solrQuery);
        rsp = solrServer.query(solrQuery, METHOD.POST);
        call3ns += System.nanoTime();
        final long call3nsSolr = rsp.getQTime();

        long numberHarvestDomain = rsp.getResults().getNumFound();
        stats.setNumberHarvestDomain(numberHarvestDomain);
        if (numberHarvestDomain != 0) {
            final FieldStatsInfo fieldStats = rsp.getFieldStatsInfo().get("content_length");
            if (fieldStats != null) {
                double totalContentLength = (Double) fieldStats.getSum();
                stats.setDomainHarvestTotalContentLength((long) totalContentLength);
            }
        }

        log.info(String.format(
                "Wayback statistics for url='%s', solrdate=%s extracted in %d ms "
                        + "(call_1=%d ms (qtime=%d ms), call_2=%d ms (qtime=%d ms), call_3=%d ms (qtime=%d ms), " + "domain_call=%d ms (qtime=%d ms))",
                url_norm.length() > 50 ? url_norm.substring(0, 50) + "..." : url_norm, crawlDate, (System.nanoTime() - startNS) / M, call1ns / M, call1nsSolr,
                call2ns / M, call2nsSolr, call3ns / M, call3nsSolr, callDomain / M, callDomainSolr));
        return stats;

    }

    public ArrayList<ArcEntryDescriptor> findImagesForTimestamp(String searchString, String timeStamp) throws Exception {
        ArrayList<ArcEntryDescriptor> images = new ArrayList<>();

        SolrQuery solrQuery = new SolrQuery();
        solrQuery.setQuery(searchString); // only search images
        setSolrParams(solrQuery);
        solrQuery.setRows(50); // get 50 images...

        solrQuery.set("facet", "false"); // very important. Must overwrite to false. Facets are very slow and expensive.
        solrQuery.add("group", "true");
        solrQuery.add("group.field", "url_norm");
        solrQuery.add("group.sort", "abs(sub(ms(" + timeStamp + "), crawl_date)) asc");
        solrQuery.add("fq", "content_type_norm:image"); // only images
        solrQuery.add("fq", NO_REVISIT_FILTER); // No binary for revisits.
        solrQuery.add("fq","image_size:[2000 TO *]"); // No small images. (fillers etc.)
        solrQuery.add("fl", indexDocFieldList);

        QueryResponse rsp = solrServer.query(solrQuery, METHOD.POST);

        if (rsp.getGroupResponse() == null) { // Pretty sure this would never happen - an exception would be thrown
            // log.warn("No response received for search: " + searchString);
            return images;
        }

        List<Group> values = rsp.getGroupResponse().getValues().get(0).getValues(); // Empty if no images found
        for (Group current : values) {
            SolrDocumentList docs = current.getResult();
            ArrayList<IndexDoc> groupDocs = solrDocList2IndexDoc(docs);
            String source_file_path = groupDocs.get(0).getSource_file_path();
            ArcEntryDescriptor desc = new ArcEntryDescriptor();
            desc.setUrl(groupDocs.get(0).getUrl());
            desc.setUrl_norm(groupDocs.get(0).getUrl_norm());
            desc.setSource_file_path(source_file_path);
            desc.setHash(groupDocs.get(0).getHash());
            desc.setOffset(groupDocs.get(0).getOffset());
            desc.setContent_type(groupDocs.get(0).getMimeType());

            images.add(desc);
        }

        // log.info("resolve images:" + searchString + " found:" + images.size());
        return images;
    }

    /**
     * Searches Solr for a video matching the given search string. If no indexed entry is found returns null.
     * @param videoQueryString String to query Solr for.
     * @return ArcEntryDescriptor containing info on first video found in search or null if no results found.
     * @throws Exception If communication with Solr fails.
     */
    public ArcEntryDescriptor findVideo(String videoQueryString) throws Exception {
        SolrQuery solrQuery = new SolrQuery();
        solrQuery.setQuery(videoQueryString);
        setSolrParams(solrQuery);
        solrQuery.setRows(1); // Just get one result

        solrQuery.set("facet", "false"); // Very important. Must overwrite to false. Facets are very slow and expensive.
        solrQuery.add("fq", "content_type_norm:video"); // only videos
        solrQuery.add("fq", NO_REVISIT_FILTER);
        solrQuery.add("fl", indexDocFieldList);

        QueryResponse response = solrServer.query(solrQuery, METHOD.POST);

        SolrDocumentList queryResults = response.getResults();
        if (queryResults.getNumFound() == 0) {
            return null;
        } else {
            ArcEntryDescriptor videoDescriptor = new ArcEntryDescriptor();

            SolrDocument solrDoc = queryResults.get(0);
            IndexDoc indexDoc = solrDocument2IndexDoc(solrDoc);

            videoDescriptor.setUrl(indexDoc.getUrl());
            videoDescriptor.setUrl_norm(indexDoc.getUrl_norm());
            videoDescriptor.setSource_file_path(indexDoc.getSource_file_path());
            videoDescriptor.setHash(indexDoc.getHash());
            videoDescriptor.setOffset(indexDoc.getOffset());
            videoDescriptor.setContent_type(indexDoc.getMimeType());

            return videoDescriptor;
        }
    }

    public SearchResult search(String searchString, int results) throws Exception {
        return search(searchString, null, results);
    }

    public SearchResult search(String searchString, String filterQuery) throws Exception {
        return search(searchString, filterQuery, 50);
    }

    public ArrayList<Date> getHarvestTimesForUrl(String url) throws Exception {
        ArrayList<Date> dates = new ArrayList<Date>();
        String urlNormFixed = normalizeUrl(url);
        SolrQuery solrQuery = new SolrQuery();
        solrQuery = new SolrQuery("url_norm:\"" + urlNormFixed + "\"");
        solrQuery.set("facet", "false"); // very important. Must overwrite to false. Facets are very slow and expensive.
        solrQuery.add("fl", "id,crawl_date");
        solrQuery.setRows(1000000);
        setSolrParams(solrQuery);
        QueryResponse rsp = loggedSolrQuery("getHarvestTimeForUrl", solrQuery);

        SolrDocumentList docs = rsp.getResults();

        for (SolrDocument doc : docs) {
            Date date = (Date) doc.get("crawl_date");
            dates.add(date);
        }
        return dates;
    }

    /*
     * Fast solr method that counts number of results
     */
    public long countResults(String query, String[] filterQuery) throws Exception {
        SolrQuery solrQuery = new SolrQuery();
        solrQuery = new SolrQuery(query);
        solrQuery.set("facet", "false"); // very important. Must overwrite to false. Facets are very slow and expensive.
        solrQuery.add("fl", "id");
        solrQuery.setFilterQueries(filterQuery);
        solrQuery.setRows(0);
        setSolrParams(solrQuery);
        QueryResponse rsp = solrServer.query(solrQuery, METHOD.POST);
        return rsp.getResults().getNumFound();
    }

    public String getConcatedTextFromHtmlForQuery(String query,String filterQuery) throws Exception {

        SolrQuery solrQuery = new SolrQuery();
        solrQuery = new SolrQuery(query);

        solrQuery.add("fl", "id, content_text_length, content");
        solrQuery.addFilterQuery("content_type_norm:html", "content_text_length:[1000 TO *]"); // only html pages and pages with many words.
        if (filterQuery != null && filterQuery.length() >0) {
            solrQuery.addFilterQuery(filterQuery);
        }
        solrQuery.setRows(5000);

        long solrNS = -System.nanoTime();
        setSolrParams(solrQuery);
        QueryResponse rsp = noCacheSolrServer.query(solrQuery, METHOD.POST); //do not cache
        solrNS += System.nanoTime();
        SolrDocumentList docs = rsp.getResults();

        StringBuilder b = new StringBuilder();
        long totaltLength = 0;
        for (SolrDocument doc : docs) {
            b.append(doc.getFieldValue("content"));
            b.append(doc.getFieldValue(" "));// Space between next document.
            totaltLength += ((int) doc.getFieldValue("content_text_length"));
        }
        log.info(String.format("Total extracted content length for wordcloud:%d, total hits:%d only using first 1000 hits" + " in %d ms (qtime=%d ms)",
                totaltLength, rsp.getResults().getNumFound(), solrNS / M, rsp.getQTime()));
        return b.toString();
    }

    public ArrayList<IndexDoc> getHarvestPreviewsForUrl(int year,String url) throws Exception {

        String urlNormFixed = normalizeUrl(url);
        urlNormFixed = urlNormFixed.replace("\\", "\\\\");
        SolrQuery solrQuery = new SolrQuery();
        solrQuery = new SolrQuery("(url_norm:\"" + urlNormFixed + "\"");
        solrQuery.set("facet", "false"); // very important. Must overwrite to false. Facets are very slow and expensive.
        solrQuery.add("fl", "id, crawl_date,source_file_path, source_file, source_file_offset, score");
        solrQuery.add("sort", "crawl_date asc");
        solrQuery.add("fq","crawl_year:"+year);
        solrQuery.setRows(1000000);

        QueryResponse rsp = solrServer.query(solrQuery, METHOD.POST);
        setSolrParams(solrQuery);
        SolrDocumentList docs = rsp.getResults();

        ArrayList<IndexDoc> indexDocs = solrDocList2IndexDoc(docs);
        return indexDocs;
    }


    public ArrayList<FacetCount> getPagePreviewsYearInfo(String url) throws Exception {

        String urlNormFixed = normalizeUrl(url);
        urlNormFixed = urlNormFixed.replace("\\", "\\\\");
        SolrQuery solrQuery = new SolrQuery();
        solrQuery = new SolrQuery("(url_norm:\"" + urlNormFixed + "\"");

        solrQuery.set("facet", "true");
        solrQuery.add("facet.field", "crawl_year");
        solrQuery.add("facet.limit", "100"); //All years...
        solrQuery.add("fl","id");
        solrQuery.setRows(0);
        setSolrParams(solrQuery);
        QueryResponse rsp = solrServer.query(solrQuery, METHOD.POST);
        ArrayList<FacetCount> facetList = new ArrayList<FacetCount>();
        FacetField facet = rsp.getFacetField("crawl_year");
        for (Count c : facet.getValues()) {
            FacetCount fc = new FacetCount();
            fc.setValue(c.getName());
            fc.setCount(c.getCount());
            facetList.add(fc);
        }


        return facetList;
    }


    public IndexDoc getArcEntry(String source_file_path, long offset) throws Exception {

        SolrQuery solrQuery = new SolrQuery();
        solrQuery.set("facet", "false"); // very important. Must overwrite to false. Facets are very slow and expensive.
        solrQuery.add("fl", indexDocFieldList);

        String query = null;

        // This is due to windows path in solr field source_file_offset. For linux the
        // escape does nothing
        // String pathEscaped= ClientUtils.escapeQueryChars(source_file_path); This is
        // done by the warc-indexer now

        query = "source_file_path:\"" + source_file_path + "\" AND source_file_offset:" + offset;
        solrQuery.setQuery(query);
        solrQuery.setRows(1);

        // QueryResponse rsp = loggedSolrQuery("getArchEntry", solrQuery); //Timing disabled due to spam. Also only took 1-5 millis
        setSolrParams(solrQuery);
        QueryResponse rsp = noCacheSolrServer.query(solrQuery, METHOD.POST);
        SolrDocumentList docs = rsp.getResults();

        if (docs.getNumFound() == 0) {
            throw new Exception("Could not find arc entry in index:" + source_file_path + " offset:" + offset);
        }

        ArrayList<IndexDoc> indexDocs = solrDocList2IndexDoc(docs);

        return indexDocs.get(0);
    }

    /*
     *
     * public SearchResult imageLocationSearch(String searchString, int results)
     * throws Exception { log.info("imageLocationsearch for:" + searchString);
     * SearchResult result = new SearchResult(); SolrQuery solrQuery = new
     * SolrQuery(); solrQuery.set("facet", "false"); //very important. Must
     * overwrite to false. Facets are very slow and expensive. solrQuery.add("fl",
     * indexDocFieldList); solrQuery.setQuery(searchString); // only search images
     * solrQuery.setRows(results); solrQuery.setFilterQueries(
     * +" and filter:"+filterQuery););
     *
     *
     * QueryResponse rsp = solrServer.query(solrQuery,METHOD.POST); SolrDocumentList
     * docs = rsp.getResults();
     *
     *
     * result.setNumberOfResults(docs.getNumFound()); ArrayList<IndexDoc> indexDocs
     * = solrDocList2IndexDoc(docs); result.setResults(indexDocs);
     * log.info("search for:" + searchString + " found:" +
     * result.getNumberOfResults()); return result; }
     *
     */

    /*
     * Sort can be null. Also define order for sort, example: sort =
     * "crawl_date asc";
     */

    public ArrayList<IndexDoc> imagesLocationSearchWithSort(String searchText, String filterQuery, int results, double latitude, double longitude,
                                                            double radius, String sort) throws Exception {
        log.info("imagesLocationSearch:" + searchText + " coordinates:" + latitude + "," + longitude + " radius:" + radius);
        SolrQuery solrQuery = new SolrQuery();
        solrQuery.set("facet", "false"); // very important. Must overwrite to false. Facets are very slow and expensive.
        solrQuery.add("fl", indexDocFieldList);
        solrQuery.add("group", "true");
        solrQuery.add("group.field", "hash"); // Notice not using url_norm. We want really unique images.
        solrQuery.add("group.format", "simple");
        solrQuery.add("group.limit", "1");
        if (sort != null) {
            solrQuery.add("sort", sort);
        }
        solrQuery.setRows(results);
        
        
        setSolrParams(solrQuery); //NOT SURE ABOUT THIS ONE!
        
        // The 3 lines defines geospatial search. The ( ) are required if you want to
        // AND with another query
        solrQuery.setQuery("({!geofilt sfield=exif_location}) AND " + searchText);
        solrQuery.setParam("pt", latitude + "," + longitude);
        solrQuery.setParam("d", "" + radius);

        if (filterQuery != null) {
            solrQuery.setFilterQueries(filterQuery);
        }

        QueryResponse rsp = solrServer.query(solrQuery);

        // SolrDocumentList docs = rsp.getResults();
        SolrDocumentList docs = rsp.getGroupResponse().getValues().get(0).getValues().get(0).getResult();
        ArrayList<IndexDoc> indexDocs = solrDocList2IndexDoc(docs);

        return indexDocs;
    }

    public SearchResult search(String searchString, String filterQuery, int results) throws Exception {
        SearchResult result = new SearchResult();
        SolrQuery solrQuery = new SolrQuery();
        solrQuery.set("facet", "false"); // very important. Must overwrite to false. Facets are very slow and expensive.
        solrQuery.add("fl", indexDocFieldList);
        solrQuery.setQuery(searchString); // only search images
        solrQuery.setRows(results);
        if (filterQuery != null) {
            solrQuery.setFilterQueries(filterQuery);
        }
        
      
        setSolrParams(solrQuery);
        QueryResponse rsp = loggedSolrQuery("search", solrQuery);
        SolrDocumentList docs = rsp.getResults();

        result.setNumberOfResults(docs.getNumFound());
        ArrayList<IndexDoc> indexDocs = solrDocList2IndexDoc(docs);
        result.setResults(indexDocs);
        return result;
    }

    public long numberOfDocuments() throws Exception {
        SolrQuery solrQuery = new SolrQuery();
        solrQuery.setQuery("*:*");
        setSolrParams(solrQuery);
        QueryResponse rsp = solrServer.query(solrQuery, METHOD.POST);
        SolrDocumentList docs = rsp.getResults();
        return docs.getNumFound();
    }

    public ArrayList<IndexDoc> findNearestHarvestTimeForMultipleUrlsFullFields(Collection<String> urls, String timeStamp) throws Exception {
        ArrayList<IndexDoc> allDocs = new ArrayList<IndexDoc>();
        Iterable<List<String>> splitSets = Iterables.partition(urls, 1000); // split into sets of size max 1000;
        for (List<String> set : splitSets) {
            HashSet<String> urlPartSet = new HashSet<String>();
            urlPartSet.addAll(set);
            List<IndexDoc> partIndexDocs = findNearestHarvestTimeForMultipleUrlsMax1000(urlPartSet, timeStamp);
            allDocs.addAll(partIndexDocs);
        }
        return allDocs;
    }

    public ArrayList<IndexDocShort> findNearestHarvestTimeForMultipleUrlsFewFields(Collection<String> urls, String timeStamp) throws Exception {
        ArrayList<IndexDocShort> allDocs = new ArrayList<IndexDocShort>();
        Iterable<List<String>> splitSets = Iterables.partition(urls, 1000); // split into sets of size max 1000;
        for (List<String> set : splitSets) {
            HashSet<String> urlPartSet = new HashSet<String>();
            urlPartSet.addAll(set);
            List<IndexDocShort> partIndexDocs = findNearestHarvestTimeForMultipleUrlsMax1000Short(urlPartSet, timeStamp);
            allDocs.addAll(partIndexDocs);
        }
        return allDocs;
    }

    private List<IndexDocShort> findNearestHarvestTimeForMultipleUrlsMax1000Short(HashSet<String> urls, String timeStamp) throws Exception {
        SolrDocumentList docs = findNearestDocuments(urls, timeStamp, indexDocFieldListShort);

        ArrayList<IndexDocShort> allDocs = new ArrayList<IndexDocShort>(docs.size());
        for (SolrDocument current : docs) {
            IndexDocShort groupDoc = solrDocument2IndexDocShort(current);
            allDocs.add(groupDoc);
        }

        return allDocs;
    }

    private List<IndexDoc> findNearestHarvestTimeForMultipleUrlsMax1000(HashSet<String> urls, String timeStamp) throws Exception {
        SolrDocumentList docs = findNearestDocuments(urls, timeStamp, indexDocFieldList);

        ArrayList<IndexDoc> allDocs = new ArrayList<IndexDoc>(docs.size());
        for (SolrDocument current : docs) {
            IndexDoc groupDoc = solrDocument2IndexDoc(current);
            allDocs.add(groupDoc);
        }

        return allDocs;
    }

    public SolrDocumentList findNearestDocuments(HashSet<String> urls, String timeStamp, String fieldList) throws SolrServerException, Exception {
        final int chunkSize = 1000;

        if (urls.size() > chunkSize) {
            SolrDocumentList allDocs = new SolrDocumentList();
            Iterable<List<String>> splitSets = Iterables.partition(urls, chunkSize); // split into sets of size max chunkSize;
            for (List<String> chunk : splitSets) {
                SolrDocumentList chunkDocs = findNearestDocuments(new HashSet<>(chunk), timeStamp, fieldList);
                mergeInto(allDocs, chunkDocs);
                // What is allDocs.start and should we care?
            }
            return allDocs;
        }

        SolrQuery solrQuery = new SolrQuery();

        String urlOrQuery = urlQueryJoin("url_norm", "OR", urls);
        urlOrQuery = urlOrQuery.replace("\\", "\\\\"); // Solr encode
        solrQuery.setQuery(urlOrQuery);

        solrQuery.setFacet(false);
        solrQuery.setGetFieldStatistics(false);
        solrQuery.setRows(urls.size());
        solrQuery.set("group", "true");
        solrQuery.set("group.field", "url_norm");
        solrQuery.set("group.limit", "1");
        solrQuery.set("group.sort", "abs(sub(ms(" + timeStamp + "), crawl_date)) asc");
        solrQuery.add("fl", fieldList);

        solrQuery.setFilterQueries(NO_REVISIT_FILTER); // No binary for revists.

        long solrNS = -System.nanoTime();
        setSolrParams(solrQuery);
        QueryResponse rsp = noCacheSolrServer.query(solrQuery, METHOD.POST); //do not use cache
        solrNS += System.nanoTime();

        SolrDocumentList docs = groupsToDoc(rsp);
        log.info(String.format("findNearestDocuments number URLS in search:%d, number of harvested url found:%d, time:%d ms (qtime=%d ms)", urls.size(),
                docs.size(), solrNS / M, rsp.getQTime()));
        return docs;
    }

    public static void mergeInto(SolrDocumentList main, SolrDocumentList additional) {
        main.addAll(additional);
        if (additional.getMaxScore() != null) {
            main.setMaxScore(main.getMaxScore() == null ? additional.getMaxScore() : Math.max(main.getMaxScore(), additional.getMaxScore()));
        }
        main.setNumFound(main.getNumFound() + additional.getNumFound());
    }

    private SolrDocumentList groupsToDoc(QueryResponse rsp) {
        SolrDocumentList docs = new SolrDocumentList();
        if (rsp == null || rsp.getGroupResponse() == null || rsp.getGroupResponse().getValues() == null || rsp.getGroupResponse().getValues().isEmpty()) {
            return docs;
        }
        for (GroupCommand groupCommand : rsp.getGroupResponse().getValues()) {
            for (Group group : groupCommand.getValues()) {
                mergeInto(docs, group.getResult());
            }
        }
        return docs;
    }

     /**
      * Creates a query for 1 or more URLs, taking care to quote URLs and escape characters where needed.
      * The result will be in the form {@code field:("url1" OR "url2")} or {@code field:("url1" AND "url2")}
      * depending on operator.
      *
      * Note: {@code data:}-URLs are ignored as they will never match.
      * @param field    the field to query. Typically {@code url} or {@code url_norm}.
      * @param operator {@code AND} or {@code OR}.
      * @param urls     the URLs to create a query for.
      * @return a query for the given URLs.
      */
    @SuppressWarnings("SameParameterValue")
    private String urlQueryJoin(String field, String operator, Iterable<String> urls) {
        StringBuilder sb = new StringBuilder();
        boolean first = true;
        sb.append(field).append(":(");
        for (String url : urls) {
            if (url.startsWith("data:") ) {
                 continue;
             }
            if (!first) {
                sb.append(" ").append(operator).append(" ");
            }
            first = false;
            sb.append(createPhrase(normalizeUrl(url)));
        }
        sb.append(")");
        return sb.toString();
    }

     /**
      * Quotes the given phrase and escapes characters that needs escaping (backslash and quote).
      * {@code foo \bar "zoo} becomes {@code "foo \\bar \"zoo"}.
      * @param phrase any phrase.
      * @return the phrase quoted and escaped.
      */
     private String createPhrase(String phrase) {
         return "\"" + phrase.replace("\\", "\\\\").replace("\"", "\\\"") + "\"";
     }

    /*
     * Notice here do we not fix url_norm
     */
    public IndexDoc findClosestHarvestTimeForUrl(String url, String timeStamp) throws Exception {

        if (url == null || timeStamp == null) {
            throw new IllegalArgumentException("harvestUrl or timeStamp is null"); // Can happen for url-rewrites that are not corrected
        }
        //log.info("sort time:"+timeStamp + " url:"+url);
        // normalize will remove last slash if not slashpage
        boolean slashLast = url.endsWith("/");

        String urlNormFixed = normalizeUrl(url);
        urlNormFixed = urlNormFixed.replace("\\", "\\\\"); // Solr encoded
        //String query = "url_norm:\"" + urlNormFixed + "\" AND (status_code:200 OR status_code:400 OR status_code:404)"; //Need testing to see if this breaks something
        String query = "url_norm:\"" + urlNormFixed + "\" AND status_code:200";
        //log.debug("query:" + query);
        SolrQuery solrQuery = new SolrQuery();
        solrQuery.setQuery(query);

        solrQuery.setFilterQueries(NO_REVISIT_FILTER); // No binary for revists.

        solrQuery.set("facet", "false"); // very important. Must overwrite to false. Facets are very slow and expensive.
        solrQuery.add("sort", "abs(sub(ms(" + timeStamp + "), crawl_date)) asc");
        solrQuery.add("fl", indexDocFieldList);
        // solrQuery.setRows(1);
        // code below is temporary fix for the solr bug. Get the nearest and find which
        // one is nearest.
        // The solr sort is bugged when timestamps are close. The bug is also present in
        // other methods in this class, but not as critical there.
        // Hoping for a solr fix....
        solrQuery.setRows(10);
        setSolrParams(solrQuery);
        QueryResponse rsp = loggedSolrQuery(
                String.format("findClosestHarvestTimeForUrl(url='%s', timestamp=%s)", url.length() > 50 ? url.substring(0, 50) + "..." : url, timeStamp),
                solrQuery);

        SolrDocumentList docs = rsp.getResults();
        if (docs == null || docs.size() == 0) {
            return null;
        }
        ArrayList<IndexDoc> indexDocs = solrDocList2IndexDoc(docs);

        // Return the one nearest
        int bestIndex = 0; // This would be correct if solr could sort correct.
        // Solr uses a precisionsStep you can define in schema.xml if you want precision
        // to seconds. But this is not done in warc-indexer 3.0 schema.
        // Instead we extract the top 10 and find the nearest but checking against all.

        DateFormat dateFormat = new SimpleDateFormat("yyyy-MM-dd'T'HH:mm:ss");
        long inputCrawlDate = dateFormat.parse(timeStamp).getTime(); // From the input
        long bestMatchDifference = Long.MAX_VALUE;

        for (int i = 0; i < indexDocs.size(); i++) {

            IndexDoc doc = indexDocs.get(i);
            boolean docHasSlashLast = doc.getUrl().endsWith("/");
            // small hack to make sure http/https not are mixed. Protocol is not into the
            // schema yet. Would be nice if protocol was a field in schema
            if ((url.startsWith("http://") && doc.getUrl().startsWith("http://")) || (url.startsWith("https://") && doc.getUrl().startsWith("https://"))) {
                // log.info("same protocol:"+url + ":"+doc.getUrl());
            } else {
                // Not a problem just need to see how often it happens for now.
                // log.info("Same url has been harvests for both HTTP and HTTPS: "+url + " and
                // "+doc.getUrl());
                continue; // Skip
            }

            if (slashLast && !docHasSlashLast) { // url_norm will be same with and without / last. But they are different pages
                log.info("Ignoring URL due to '/' as end of url:" + url + " found:" + doc.getUrl_norm());
                continue;
            }

            // If redirect, do not return the same url as this will give endless redirect.
            // This can happen due to the http://www.test.dk http://test.dk is normalized to
            // the same.
            if (doc.getStatusCode() >= 300 && doc.getStatusCode() < 400) {
                if (doc.getUrl().equals(url)) { // Do not return the same for redirect.
                    log.info("Stopping endless direct for url:" + url + " and found url:" + doc.getUrl());
                    continue; // skip
                }
            }

            String crawlDateDoc = doc.getCrawlDate();
            long crawlDateForDocument = dateFormat.parse(crawlDateDoc).getTime(); // For this document
            long thisMatch = Math.abs(inputCrawlDate - crawlDateForDocument);
            if (thisMatch < bestMatchDifference) {
                bestIndex = i;
                bestMatchDifference = thisMatch;
            }
        }

        if (bestIndex != 0) {
            log.warn("Fixed Solr time sort bug, found a better match, # result:" + bestIndex);
        }
        return indexDocs.get(bestIndex);
    }

    public HashMap<Integer, Long> getYearHtmlFacets(String query) throws Exception {
        // facet=true&facet.field=crawl_year&facet.sort=index&facet.limit=500
        if (!TAGS_VALID_PATTERN.matcher(query).matches()) {
            throw new InvalidArgumentServiceException("Tag syntax not accepted:" + query);
        }

        SolrQuery solrQuery = new SolrQuery();
        solrQuery.setQuery("elements_used:\"" + query + "\"");
        solrQuery.setFilterQueries("content_type_norm:html"); // only html pages
        solrQuery.setRows(0); // 1 page only
        solrQuery.add("fl", "id");// rows are 0 anyway
        solrQuery.set("facet", "true");
        solrQuery.set("facet.field", "crawl_year");
        solrQuery.set("facet.sort", "index");
        solrQuery.set("facet.limit", "500"); // 500 is higher than number of different years
        setSolrParams(solrQuery);
        QueryResponse rsp = solrServer.query(solrQuery, METHOD.POST);

        FacetField facetField = rsp.getFacetField("crawl_year");

        HashMap<Integer, Long> allCount = new HashMap<Integer, Long>();

        for (FacetField.Count c : facetField.getValues()) {
            allCount.put(Integer.parseInt(c.getName()), c.getCount());
        }
        return allCount;
    }

    public IndexDoc findExactMatchPWID(String url, String utc) throws Exception {

        String url_norm = normalizeUrl(url);
        String pwidQuery = "url_norm:\"" + url_norm + "\" AND crawl_date:\"" + utc + "\"";
        SolrQuery solrQuery = new SolrQuery();
        solrQuery.setQuery(pwidQuery);
        solrQuery.setRows(1); // 1 page only

        solrQuery.add("fl", indexDocFieldList);
        setSolrParams(solrQuery);
        QueryResponse rsp = loggedSolrQuery("pwidQuery", solrQuery);

        SolrDocumentList docs = rsp.getResults();
        if (docs.size() == 0) {
            return null;
        }

        IndexDoc indexDoc = solrDocument2IndexDoc(docs.get(0));
        return indexDoc;
    }

    public HashMap<Integer, Long> getYearFacetsHtmlAll() throws Exception {
        // facet=true&facet.field=crawl_year&facet.sort=index&facet.limit=500

        SolrQuery solrQuery = new SolrQuery();
        solrQuery.setQuery("*:*");
        solrQuery.setRows(0); // 1 page only
        solrQuery.add("fl", "id");// rows are 0 anyway
        solrQuery.set("facet", "true");
        solrQuery.set("facet.field", "crawl_year");
        solrQuery.set("facet.sort", "index");
        solrQuery.set("facet.limit", "500"); // 500 is higher than number of different years

        solrQuery.add("fq","content_type_norm:html"); // only html pages
        solrQuery.add("fq",NO_REVISIT_FILTER); // do not include record_type:revisit
        setSolrParams(solrQuery);
        QueryResponse rsp = solrServer.query(solrQuery, METHOD.POST);

        FacetField facetField = rsp.getFacetField("crawl_year");

        HashMap<Integer, Long> allCount = new HashMap<Integer, Long>();

        for (FacetField.Count c : facetField.getValues()) {
            allCount.put(Integer.parseInt(c.getName()), c.getCount());
        }
        return allCount;
    }

    public HashMap<Integer, Long> getYearTextHtmlFacets(String query) throws Exception {
        // facet=true&facet.field=crawl_year&facet.sort=index&facet.limit=500

        /*
         * if (!OK.matcher(query).matches()) { throw new
         * InvalidArgumentServiceException("Tag syntax not accepted:"+query); }
         */

        SolrQuery solrQuery = new SolrQuery();
        solrQuery.setQuery(query); //Smurf labs forces text:query               
        solrQuery.setRows(0); // 1 page only
        solrQuery.add("fl", "id");// rows are 0 anyway
        solrQuery.set("facet", "true");
        solrQuery.set("facet.field", "crawl_year");
        solrQuery.set("facet.sort", "index");
        solrQuery.set("facet.limit", "500"); // 500 is higher than number of different years

        solrQuery.add("fq","content_type_norm:html"); // only html pages
        solrQuery.add("fq",NO_REVISIT_FILTER); // do not include record_type:revisit
        setSolrParams(solrQuery);
        QueryResponse rsp = solrServer.query(solrQuery, METHOD.POST);

        FacetField facetField = rsp.getFacetField("crawl_year");

        HashMap<Integer, Long> allCount = new HashMap<Integer, Long>();

        for (FacetField.Count c : facetField.getValues()) {
            allCount.put(Integer.parseInt(c.getName()), c.getCount());
        }
        return allCount;
    }

    public ArrayList<IndexDoc> findNearestForResourceNameAndDomain(String domain, String resourcename, String timeStamp) throws Exception {
        String searchString = "domain:\"" + domain + "\" AND resourcename:\"" + resourcename + "\"";
        SolrQuery solrQuery = new SolrQuery();
        solrQuery.setQuery(searchString);
        solrQuery.set("facet", "false");
        solrQuery.set("group", "true");
        solrQuery.set("group.field", "domain");
        solrQuery.set("group.size", "10");
        solrQuery.set("group.sort", "abs(sub(ms(" + timeStamp + "), crawl_date)) asc");
        solrQuery.add("fl", indexDocFieldList);
        solrQuery.setFilterQueries(NO_REVISIT_FILTER); // No binary for revists.
        setSolrParams(solrQuery);
        QueryResponse rsp = solrServer.query(solrQuery, METHOD.POST);
        SolrDocumentList docs = groupsToDoc(rsp);
        return solrDocList2IndexDoc(docs);
    }

    public String searchJsonResponseOnlyFacets(String query, List<String> fq, boolean revisits) throws Exception {
        log.info("Solr query(only facets): " + query + " fg:" + fq + "revisits:" + revisits);

        SolrQuery solrQuery = new SolrQuery();

        // Build all query params in map

        solrQuery.set("rows", "0"); // Only facets
        solrQuery.set("q", query);
        solrQuery.set("fl", "id");
        solrQuery.set("wt", "json");
        solrQuery.set("hl", "off");
        solrQuery.set("q.op", "AND");
        solrQuery.set("indent", "true");
        solrQuery.set("f.crawl_year.facet.limit", "100"); // Show all crawl_years. Maybe remove limit to property file as well
        solrQuery.set("f.crawl_year.facet.sort", "index"); // Sort by year and not count.

        if (!revisits) {
            solrQuery.add("fq",NO_REVISIT_FILTER); // do not include record_type:revisit
        }
        if (fq != null) {
            for (String filter : fq) {
                solrQuery.add("fq", filter);
            }
        }
        if (!PropertiesLoaderWeb.FACETS.isEmpty()) {
            solrQuery.set("facet", "true");
            for (String facet : PropertiesLoaderWeb.FACETS) {
                solrQuery.add("facet.field", facet);
            }
        }

        setSolrParams(solrQuery);        
        
        NoOpResponseParser rawJsonResponseParser = new NoOpResponseParser();
        rawJsonResponseParser.setWriterType("json");

        QueryRequest req = new QueryRequest(solrQuery);
        req.setResponseParser(rawJsonResponseParser);
        
        NamedList<Object> resp = solrServer.request(req);        
        String jsonResponse = (String) resp.get("response");
        return jsonResponse;
    }

    public String searchJsonResponseOnlyFacetsLoadMore( String query, List<String> fq, String facetField, boolean revisits) throws Exception {
        log.info("Solr query(load more from facet): "+query +" fg:"+fq+ " revisits:"+revisits +" facetField:"+facetField);

        if (!PropertiesLoaderWeb.FACETS.contains(facetField)){
            throw new IllegalArgumentException("Facet not allowed on field:"+facetField);
        }

        SolrQuery solrQuery = new SolrQuery();

        //Build all query params in map

        solrQuery.set("rows", "0"); //Only facets
        solrQuery.set("q", query);
        solrQuery.set("fl", "id");
        solrQuery.set("wt", "json");
        solrQuery.set("hl", "off");
        solrQuery.set("q.op", "AND");
        solrQuery.set("indent", "true");
        solrQuery.add("facet.field", facetField);
        solrQuery.set("facet", "true");
        solrQuery.set("f."+facetField+".facet.limit", "50"); //just hardcode for now



        if (!revisits){
            solrQuery.set("fq",NO_REVISIT_FILTER); // do not include record_type:revisit
        }
        if ( fq != null) {
            for (String filter : fq) {
                solrQuery.add("fq",filter);
            }
        }

        
        setSolrParams(solrQuery);
        
        NoOpResponseParser rawJsonResponseParser = new NoOpResponseParser();
        rawJsonResponseParser.setWriterType("json");

        QueryRequest req = new QueryRequest(solrQuery);
        req.setResponseParser(rawJsonResponseParser);
        
        NamedList<Object> resp = solrServer.request(req);
        String jsonResponse = (String) resp.get("response");
        return jsonResponse;
    }

    public String searchJsonResponseNoFacets(String query, List<String> fq, boolean grouping, boolean revisits, Integer start) throws Exception {
        log.info("SolrQuery (no facets):" + query + " grouping:" + grouping + " revisits:" + revisits + " start:" + start);

        String startStr = "0";
        if (start != null) {
            startStr = start.toString();
        }

        SolrQuery solrQuery = new SolrQuery();

        // Build all query params in map

        solrQuery.set("rows", "20"); // Hardcoded pt.
        solrQuery.set("start", startStr);
        solrQuery.set("q", query);
        solrQuery.set("fl", "id,score,title,hash,source_file_path,source_file_offset,url,url_norm,wayback_date,domain,content_type,crawl_date,content_type_norm,type");
        solrQuery.set("wt", "json");
        solrQuery.set("hl", "on");
        solrQuery.set("q.op", "AND");
        solrQuery.set("indent", "true");
        solrQuery.set("facet", "false"); // No facets!

        if (grouping) {
            // Both group and stats must be enabled at same time
            solrQuery.set("group", "true");
            solrQuery.set("group.field", "url");
            solrQuery.set("stats", "true");
            solrQuery.set("stats.field", "{!cardinality=0.1}url");
            solrQuery.set("group.format", "simple");
            solrQuery.set("group.limit", "1");
        }

        if (!revisits) {
            solrQuery.set("fq", NO_REVISIT_FILTER); // do not include record_type:revisit
        }
        if (fq != null) {
            for (String filter : fq) {
                solrQuery.add("fq", filter);
            }
        }
       
        setSolrParams(solrQuery);
        
        NoOpResponseParser rawJsonResponseParser = new NoOpResponseParser();
        rawJsonResponseParser.setWriterType("json");

        QueryRequest req = new QueryRequest(solrQuery);
        req.setResponseParser(rawJsonResponseParser);

        NamedList<Object> resp = solrServer.request(req);
        String jsonResponse = (String) resp.get("response");
        return jsonResponse;
    }

    /*
     * field list is a comma seperated list of fields. If null all fields will loaded
     * 
     */
    public String idLookupResponse(String id, String fieldList) throws Exception {
        SolrQuery solrQuery = new SolrQuery();
        solrQuery.set("rows", "1");
        solrQuery.set("q", "id:\"" + id + "\"");
        solrQuery.set("wt", "json");
        solrQuery.set("q.op", "AND");
        solrQuery.set("indent", "true");
        solrQuery.set("facet", "false");
        
        if (fieldList!= null) {
          solrQuery.set("fl",fieldList);        
        }
        
        NoOpResponseParser rawJsonResponseParser = new NoOpResponseParser();
        rawJsonResponseParser.setWriterType("json");

        QueryRequest req = new QueryRequest(solrQuery);
        req.setResponseParser(rawJsonResponseParser);
        setSolrParams(solrQuery);
        NamedList<Object> resp = solrServer.request(req);
        String jsonResponse = (String) resp.get("response");
        return jsonResponse;
    }

    /*
     * Uses the stats component and hyperloglog for ultra fast performance instead
     * of grouping, which does not work well over many shards.
     *
     * Extract statistics for a given domain and year. Number of unique pages (very
     * precise due to hyperloglog) Number of ingoing links (very precise due to
     * hyperloglog) Total size (of the unique pages). (not so precise due, tests
     * show max 10% error, less for if there are many pages)
     */
    public DomainYearStatistics domainStatistics(String domain, int year) throws Exception {

        DomainYearStatistics stats = new DomainYearStatistics();
        stats.setYear(year);
        stats.setDomain(domain);

        String searchString = "domain:\"" + domain + "\"";

        SolrQuery solrQuery = new SolrQuery();

        solrQuery.setQuery(searchString);
        solrQuery.set("facet", "false");
        solrQuery.addFilterQuery("content_type_norm:html AND status_code:200");
        solrQuery.addFilterQuery("crawl_year:" + year);
        solrQuery.setRows(0);
        solrQuery.add("fl", "id");
        solrQuery.add("stats", "true");
        solrQuery.add("stats.field", "{!count=true cardinality=true}url_norm"); // Important, use cardinality and not unique.
        solrQuery.add("stats.field", "{!sum=true}content_length");
        setSolrParams(solrQuery);
        QueryResponse rsp = solrServer.query(solrQuery);

        Map<String, FieldStatsInfo> statsMap = rsp.getFieldStatsInfo();
        FieldStatsInfo statsUrl_norm = statsMap.get("url_norm");
        long url_norm_cardinality = statsUrl_norm.getCardinality();
        long url_norm_total = statsUrl_norm.getCount();

        FieldStatsInfo statsContent_length = statsMap.get("content_length");
        Double sum = (Double) statsContent_length.getSum();

        // estimate content_length for the uniqie pages by fraction of total.
        double size = sum * (url_norm_cardinality * 1d / url_norm_total) * 1d / 1024d;
        stats.setSizeInKb((int) size);
        stats.setTotalPages((int) url_norm_cardinality);

        // Links
        solrQuery = new SolrQuery();
        solrQuery.setQuery("links_domains:\"" + domain + "\" -" + searchString); // links to, but not from same domain
        solrQuery.addFilterQuery("content_type_norm:html AND status_code:200");
        solrQuery.addFilterQuery("crawl_year:" + year);
        solrQuery.setRows(0);
        solrQuery.add("stats", "true");
        solrQuery.add("fl", "id");
        solrQuery.add("stats.field", "{!cardinality=true}domain"); // Important, use cardinality and not unique.

        rsp = solrServer.query(solrQuery);
        Map<String, FieldStatsInfo> stats2 = rsp.getFieldStatsInfo();

        FieldStatsInfo statsLinks = stats2.get("domain");
        long links_cardinality = statsLinks.getCardinality();
        stats.setIngoingLinks((int) links_cardinality);
        return stats;
    }

    // returns JSON. Response not supported by SolrJ
    /*
     * Example query:
     * curl -s -d 'q=demokrati&rows=0&json.facet={domains:{type:terms,field:domain,limit:100 facet:{years:{type:range,field:crawl_year,start:2000,end:2020,gap:1}}}}' 'http://localhost:52300/solr/ns/select' > demokrati.json
     *
     */
    public String domainStatisticsForQuery(String query, List<String> fq) throws Exception {
        SolrQuery solrQuery = new SolrQuery();
        solrQuery.setQuery(query);
        solrQuery.setRows(0);
        solrQuery.set("facet", "false");

        int startYear = PropertiesLoaderWeb.ARCHIVE_START_YEAR;
        int endYear = LocalDate.now().getYear() + 1; // add one since it is not incluced

        solrQuery.setParam("json.facet",
                "{domains:{type:terms,field:domain,limit:30,facet:{years:{type:range,field:crawl_year,start:" + startYear + ",end:" + endYear + ",gap:1}}}}");

        for (String filter : fq) {
            solrQuery.addFilterQuery(filter);
        }
        setSolrParams(solrQuery); //TODO not sure about this one
        NoOpResponseParser rawJsonResponseParser = new NoOpResponseParser();
        rawJsonResponseParser.setWriterType("json");

        QueryRequest req = new QueryRequest(solrQuery);
        req.setResponseParser(rawJsonResponseParser);

        NamedList<Object> resp = solrServer.request(req);
        String jsonResponse = (String) resp.get("response");
        return jsonResponse;
    }

    private static ArrayList<IndexDoc> solrDocList2IndexDoc(SolrDocumentList docs) {
        ArrayList<IndexDoc> earchives = new ArrayList<IndexDoc>();
        for (SolrDocument current : docs) {
            earchives.add(solrDocument2IndexDoc(current));
        }
        return earchives;
    }

    private static IndexDoc solrDocument2IndexDoc(SolrDocument doc) {
        IndexDoc indexDoc = new IndexDoc();
        indexDoc.setScore(Double.valueOf((float) doc.getFieldValue("score")));
        indexDoc.setId((String) doc.get("id"));
        indexDoc.setTitle((String) doc.get("title"));
        indexDoc.setSource_file_path((String) doc.get("source_file_path"));
        indexDoc.setResourceName((String) doc.get("resourcename"));
        indexDoc.setDomain((String) doc.get("domain"));
        indexDoc.setUrl((String) doc.get("url"));
        indexDoc.setUrl_norm((String) doc.get("url_norm"));
        indexDoc.setOffset(getOffset(doc));
        // Cope with some minor schema variations:
        if ( doc.get("content_type") instanceof ArrayList) {
            ArrayList<String> types = (ArrayList<String>) doc.get("content_type");
            indexDoc.setContentType(types.get(0));
        } else {
            indexDoc.setContentType((String) doc.get("content_type"));
        }
        indexDoc.setContentTypeNorm((String) doc.get("content_type_norm"));
        indexDoc.setContentEncoding((String) doc.get("content_encoding"));
        indexDoc.setType((String) doc.get("type"));
        indexDoc.setExifLocation((String) doc.get("exif_location"));
        indexDoc.setRedirectToNorm((String) doc.get("redirect_to_norm"));
        indexDoc.setContent_type_full((String) doc.get("content_type_full"));
        Date dateModified = (Date) doc.get("last_modified");
        if (dateModified != null) {
            indexDoc.setLastModifiedLong(dateModified.getTime());
        }

        Object statusCodeObj = doc.get("status_code");
        if (statusCodeObj != null) {
            indexDoc.setStatusCode((Integer) statusCodeObj);
        }
        String hash = (String) doc.get("hash");
        indexDoc.setHash((String) hash);

        Date date = (Date) doc.get("crawl_date");
        indexDoc.setCrawlDateLong(date.getTime());
        indexDoc.setCrawlDate(DateUtils.getSolrDate(date));

        // Cope with some minor schema variations:
        if ( doc.get("content_type") instanceof ArrayList) {
            ArrayList<String> types = (ArrayList<String>) doc.get("content_type");
            indexDoc.setMimeType(types.get(0));
        } else {
            indexDoc.setMimeType((String) doc.get("content_type"));
        }

        indexDoc.setOffset(getOffset(doc));

        Object o = doc.getFieldValue("links_images");
        if (o != null) {
            indexDoc.setImageUrls((ArrayList<String>) o);
        }

        return indexDoc;
    }

    private static IndexDocShort solrDocument2IndexDocShort(SolrDocument doc) {
        IndexDocShort indexDoc = new IndexDocShort();

        indexDoc.setUrl((String) doc.get("url"));
        indexDoc.setUrl_norm((String) doc.get("url_norm"));
        indexDoc.setOffset(getOffset(doc));
        indexDoc.setSource_file_path((String) doc.get("source_file_path"));
        Date date = (Date) doc.get("crawl_date");
        indexDoc.setCrawlDate(DateUtils.getSolrDate(date));
        return indexDoc;
    }

    // TO, remove method and inline
    public static long getOffset(SolrDocument doc) {
        return (Long) doc.get("source_file_offset");
    }

    private static String normalizeUrl(String url) {               
        return Normalisation.canonicaliseURL(url);
    }

    private static void setSolrParams(SolrQuery solrQuery) {
        HashMap<String, String> SOLR_PARAMS_MAP = PropertiesLoader.SOLR_PARAMS_MAP;
        for (String key : SOLR_PARAMS_MAP.keySet()) {        
            solrQuery.set(key,SOLR_PARAMS_MAP.get(key));            
        }
    }

    
    /**
     * Performs a Solr call, logging the time it took; both measured and reported
     * QTime.
     *
     * @param caller    the method or logical entity that issued the call. This will
     *                  be part of the log entry.
     * @param solrQuery the query to issue.
     * @return the result of the query.
     * @throws SolrServerException if the query failed.
     * @throws IOException         if the query failed.
     */
    private QueryResponse loggedSolrQuery(String caller, SolrQuery solrQuery) throws SolrServerException, IOException {
        long solrNS = -System.nanoTime();
        QueryResponse rsp = solrServer.query(solrQuery, METHOD.POST);
        solrNS += System.nanoTime();
        String query = solrQuery.getQuery();
        query = query == null ? null : query.length() > 200 ? query.substring(0, 200) + "..." : query;
/*
        log.debug(String.format("%s Solr response in %d ms (qtime=%d ms) with %d hits for query %s", caller, solrNS / M, rsp.getQTime(),
                rsp.getResults().getNumFound(), query));
  */
        return rsp;
    }

}<|MERGE_RESOLUTION|>--- conflicted
+++ resolved
@@ -39,21 +39,19 @@
 import dk.kb.netarchivesuite.solrwayback.service.exception.InvalidArgumentServiceException;
 import dk.kb.netarchivesuite.solrwayback.util.DateUtils;
 
-public class NetarchiveSolrClient extends NetarchiveAbstractClient {
+public class NetarchiveSolrClient {
     private static final Logger log = LoggerFactory.getLogger(NetarchiveSolrClient.class);
+    private static final long M = 1000000; // ns -> ms
 
     protected static SolrClient solrServer;
     protected static SolrClient noCacheSolrServer;
     protected static NetarchiveSolrClient instance = null;
-<<<<<<< HEAD
-=======
     protected static IndexWatcher indexWatcher = null;
     protected static Pattern TAGS_VALID_PATTERN = Pattern.compile("[-_.a-zA-Z0-9Ã¦Ã¸Ã¥Ã†Ã˜Ã…]+");
   
     private static String NO_REVISIT_FILTER ="record_type:response OR record_type:arc OR record_type:resource";
     protected static String indexDocFieldList = "id,score,title,url,url_norm,links_images,source_file_path,source_file,source_file_offset,domain,resourcename,content_type,content_type_full,content_type_norm,hash,type,crawl_date,content_encoding,exif_location,status_code,last_modified,redirect_to_norm";
     protected static String indexDocFieldListShort = "url,url_norm,source_file_path,source_file,source_file_offset,crawl_date";
->>>>>>> 4014497a
 
     protected Boolean solrAvailable = null;
 
