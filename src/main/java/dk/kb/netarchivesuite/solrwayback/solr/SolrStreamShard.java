/*
 *  Licensed under the Apache License, Version 2.0 (the "License");
 *  you may not use this file except in compliance with the License.
 *  You may obtain a copy of the License at
 *
 *      http://www.apache.org/licenses/LICENSE-2.0
 *
 *  Unless required by applicable law or agreed to in writing, software
 *  distributed under the License is distributed on an "AS IS" BASIS,
 *  WITHOUT WARRANTIES OR CONDITIONS OF ANY KIND, either express or implied.
 *  See the License for the specific language governing permissions and
 *  limitations under the License.
 *
 */
package dk.kb.netarchivesuite.solrwayback.solr;

import dk.kb.netarchivesuite.solrwayback.properties.PropertiesLoader;
import dk.kb.netarchivesuite.solrwayback.util.CollectionUtils;
import dk.kb.netarchivesuite.solrwayback.util.SolrUtils;
import org.apache.solr.client.solrj.SolrQuery;
import org.apache.solr.common.SolrDocument;
import org.apache.solr.common.params.CommonParams;
import org.apache.solr.common.params.FacetParams;
import org.apache.solr.common.params.GroupParams;
import org.apache.solr.common.params.HighlightParams;
import org.apache.solr.common.params.StatsParams;
import org.slf4j.Logger;
import org.slf4j.LoggerFactory;

import java.time.Instant;
import java.time.format.DateTimeFormatter;
import java.util.*;
import java.util.concurrent.Executor;
import java.util.concurrent.Executors;
import java.util.concurrent.Semaphore;
import java.util.concurrent.ThreadFactory;
import java.util.concurrent.atomic.AtomicBoolean;
import java.util.regex.Matcher;
import java.util.regex.Pattern;
import java.util.stream.Collectors;

/**
 * Handles the logistics of streaming search results from Solr Shards.
 * <p>
 * {@link SolrStreamDirect} uses either plain Solr cursorMarks or paging through a group field
 * for batching calls to Solr. Both of these methods 
 */
public class SolrStreamShard {
    private static final Logger log = LoggerFactory.getLogger(SolrStreamShard.class);

    /**
     * Shared executor for all shard dividing streaming calls.
     * <p>
     * The thread pool size is unbounded to avoid deadlocks caused by queues blocking threads.
     */
    private static final Executor executor = Executors.newCachedThreadPool(new ThreadFactory() {
        int threadCount = 0;
        @SuppressWarnings("NullableProblems")
        @Override
        public Thread newThread(Runnable r) {
            Thread t = new Thread(r, "SolrStream_" + threadCount++);
            t.setDaemon(true);
            return t;
        }
    });

    /**
     * Shared gatekeeper for all shard divided requests.
     */
    private static final Semaphore gatekeeper = new Semaphore(PropertiesLoader.SOLR_STREAM_SHARD_DIVIDE_CONCURRENT_MAX);

<<<<<<< HEAD
=======
    /**
     * Depending on the backing Solr Cloud topology, the collection and the {@link SRequest#shardDivide} and
     * {@link SRequest#autoShardDivideLimit}, either standard collection based document search & delivery or
     * shard dividing search & delivery is used to provide an Stream of {@link SolrDocument}s.
     * <p>
     * Important: This method returns a {@link dk.kb.netarchivesuite.solrwayback.util.CollectionUtils.CloseableStream}
     * and the caller <strong>must</strong> ensure that it is either depleted or closed after use, to avoid resource
     * leaking. It is highly recommended to use {@code try-with-resources} directly on the returned stream:
     * <pre>
     * try (CollectionUtils.CloseableStream<SolrDocument> docs =
     *      SolrStreamShard.streamStrategy(myRequest) {
     *     long hugeIDs = docs.map(doc -> doc.get("id)).filter(id -> id.length() > 200).count();
     * }
     * </pre>
     * @param request stream setup.
     * @return an Stream of {@code SolrDocument}s, as specified in the {@code request}.
     */
    public static CollectionUtils.CloseableStream<SolrDocument> streamStrategy(
            SRequest request) throws IllegalArgumentException {
       return new CollectionUtils.CloseableStream<>(iterateStrategy(request));
    }


    /**
     * Depending on the backing Solr Cloud topology, the collection and the {@link SRequest#shardDivide} and
     * {@link SRequest#autoShardDivideLimit}, either standard collection based document search & delivery or
     * shard dividing search & delivery is used to provide an iterator of {@link SolrDocument}s.
     * <p>
     * Important: This method returns a {@link dk.kb.netarchivesuite.solrwayback.util.CollectionUtils.CloseableIterator}
     * and the caller <strong>must</strong> ensure that it is either depleted or closed after use, to avoid resource
     * leaking.
     * @param request stream setup.
     * @return an iterator of {@code SolrDocument}s, as specified in the {@code request}.
     */
    public static CollectionUtils.CloseableIterator<SolrDocument> iterateStrategy(
            SRequest request) throws IllegalArgumentException {
        // Never shardDivide
        if (SRequest.CHOICE.never.equals(request.shardDivide)) {
            log.debug("Using collection oriented Solr document stream as shardDivide == never");
            return CollectionUtils.CloseableIterator.single(SolrGenericStreaming.iterate(request));
        }

        List<SolrUtils.Shard> shards = null;
        List<String> shardIDs = request.shards;
        if (shardIDs == null || shardIDs.isEmpty()) {
            shards = SolrUtils.getShards();
        } else { // Need to convert shardIDs to collection-qualified Shards
            String collection = SolrUtils.getBaseCollection();
            shards = shardIDs.stream()
                    .map(shardID -> new SolrUtils.Shard(collection, shardID))
                    .collect(Collectors.toList());
        }

        // Always shardDivide (if possible)
        if (SRequest.CHOICE.always.equals(request.shardDivide)) {
            if (shards == null) {
                log.warn("shardDivide == always, but shards could not be resolved. " +
                         "Falling back to collection oriented Solr document streaming");
                return CollectionUtils.CloseableIterator.single(SolrGenericStreaming.iterate(request));
            }
            if (shards.size() == 1) {
                log.warn("shardDivide == always, but only 1 shard is specified/available: '{}'. " +
                         "Forcing shard dividing Solr document streaming although this does not make sense",
                         shards.get(0));
            } else {
                log.debug("shardDivide == always. Using shard dividing Solr document streaming for {} shards: {}",
                          shards.size(), shards);
            }
            return iterateSharded(request, shards);
        }

        // Maybe shardDivide
        if (SRequest.CHOICE.auto.equals(request.shardDivide)) {
            if (shards == null) {
                log.debug("shardDivide == auto, but shards could not be resolved. " +
                          "Falling back to collection oriented Solr document streaming");
                return CollectionUtils.CloseableIterator.single(SolrGenericStreaming.iterate(request));
            }
            if (shards.size() == 1) {
                log.debug("shardDivide == auto, but only 1 shard is specified/available: '{}'. " +
                          "Falling back to collection oriented Solr document streaming", shards.get(0));
                return CollectionUtils.CloseableIterator.single(SolrGenericStreaming.iterate(request));
            }
            long hits = getApproximateHits(request);
            if (hits < request.autoShardDivideLimit) {
                log.debug("shardDivide == auto, but approximate hitcount {} is < limit {}. " +
                          "Falling back to collection oriented Solr document streaming",
                          hits, request.autoShardDivideLimit);
                return CollectionUtils.CloseableIterator.single(SolrGenericStreaming.iterate(request));
            }
            log.debug("shardDivide == auto, and hitcount {} is >= limit {}. " +
                      "Using shard dividing Solr document streaming for {} shards: {}",
                      hits, request.autoShardDivideLimit, shards.size(), shards);
            return iterateSharded(request, shards);
        }

        throw new UnsupportedOperationException(
                "shardDivide == '" + request.shardDivide + "', which is unsupported");
    }
>>>>>>> 48b7c32b

    /**
     * Used by {@link dk.kb.netarchivesuite.solrwayback.solr.SRequest.CHOICE#auto} mode for {@link SRequest#shardDivide}
     * to determine if the number of hits is large enough to enable shard division.
     * @param request the base request.
     * @return the raw number of hits for the request, ignoring grouping, deduplication, resource expancion etc.
     */
    public static long getApproximateHits(SRequest request) {
        if (request.queries != null) {
            throw new UnsupportedOperationException("Multi-queries are not yet supported for chard division");
        }
        SolrQuery solrQuery = request.getMergedSolrQuery();
        solrQuery.set(CommonParams.ROWS, 0);
        solrQuery.set(GroupParams.GROUP, false);
        solrQuery.set(FacetParams.FACET, false);
        solrQuery.set(HighlightParams.HIGHLIGHT, false);
        solrQuery.set(StatsParams.STATS, false);
        try {
            return request.solrClient.query(solrQuery).getResults().getNumFound();
        } catch (Exception e) {
            throw new RuntimeException("Unable to resolve hit count for " + request, e);
        }
    }

    /**
     * Sets up an individual {@link SolrStreamDirect} for each shard in the collection, or each shard in the
     * {@code request} is shards are explicitly stated there. The resulting documents are merged using
     * {@link dk.kb.netarchivesuite.solrwayback.util.CollectionUtils#mergeIterators(Collection, Comparator)} and
     * relevant post-processors are added using {@link SolrStreamFactory#addPostProcessors(Iterator, SRequest, String)}.
     * The end result from the returned iterator should be exactly the same as a direct call to
     * {@link SolrStreamDirect#iterate(SRequest)} but with better performance for large result sized.
     * <p>
     * Note: This method ignores {@link SRequest#shardDivide} and {@link SRequest#shards}.
     * <p>
     * Important: This method returns a {@link dk.kb.netarchivesuite.solrwayback.util.CollectionUtils.CloseableIterator}
     * and the caller <strong>must</strong> ensure that it is either depleted or closed after use, to avoid reosurce
     * leaking.
     * @param request stream setup.
     * @param shards the shards to divide the requests to.
     * @return an iterator of {@code SolrDocument}s, as specified in the {@code request}.
     */
    protected static CollectionUtils.CloseableIterator<SolrDocument> iterateSharded(
            SRequest request, List<SolrUtils.Shard> shards) {
        if (shards == null || shards.isEmpty()) {
            throw new IllegalArgumentException("No shards specified");
        }
        final SRequest base = request.deepCopy();
        base.shardDivide(SRequest.CHOICE.never);
        // Ensure sort fields are delivered by the shard divided streams
        Set<String> fl = base.getExpandedFieldList();
        fl.addAll(getSortFieldNames(base));
        // TODO: Reduce to original fields before delivering merged result
        base.forceFields(new ArrayList<>(fl));

        // TODO: Resolve adjustedFields (by moving it into SRequest?)
        String adjustedFields = String.join(",", fl);
        final AtomicBoolean continueProcessing = new AtomicBoolean(true);

        // Randomize to spread the load as much as possible (without doing a deeper analysis of the topology)
        Collections.shuffle(shards);
        // TODO: Consider a different pageSize for shardDivide requests
        List<Iterator<SolrDocument>> documentIterators = shards.stream()
                .map(shard -> base.deepCopy().collection(shard.collectionID).shards(shard.shardID))
                .map(SolrStreamDirect::new)
                // Basic "raw results"
                .map(SolrStreamDirect::iterator)
                // Limit hammering on the Solr Cloud
                .map(iterator -> CollectionUtils.SharedConstraintIterator.of(iterator, gatekeeper))
                // Speed up processing by threading most of the deduplication
                .map(iterator -> makeDeduplicatingIfStated(iterator, base))
                // Speed up processing by reading ahead
                .map(iterator -> CollectionUtils.BufferingIterator.of(iterator, executor, base.pageSize, continueProcessing))
                .collect(Collectors.toList());
        // Merge all shard divisions to one iterator
        Iterator<SolrDocument> docs = CollectionUtils.mergeIterators(documentIterators, getDocumentComparator(base));
        // Needed for proper maxResult limiting. If not here, the subsequent CloseableIterator might close too early
        docs = makeDeduplicatingIfStated(docs, base);
        // Limit the amount of results
        // Not connected to the other CloseableIterators as expandResources might result in more than maxResults docs
        docs = CollectionUtils.CloseableIterator.of(docs, new AtomicBoolean(true), base.maxResults);
        // Remove duplicates, add resources... Note that the raw request is used as this has the non-expanded fields
        docs = SolrStreamFactory.addPostProcessors(docs, request, adjustedFields);
        // Ensure that close() propagates to the BufferingIterator to avoid Thread & buffer leaks
        return CollectionUtils.CloseableIterator.of(docs, continueProcessing);
    }

    private static Iterator<SolrDocument> makeDeduplicatingIfStated(Iterator<SolrDocument> iterator, SRequest request) {
        return request.deduplicateFields == null ? iterator :
                CollectionUtils.ReducingIterator.of(
                        iterator, new SolrStreamDecorators.OrderedDeduplicator(request.deduplicateFields));
    }

    /**
     * Extracts all field names needed by {@link SRequest#sort}.
     * @param request {@link SRequest#sort} will be used from this.
     * @return all field names needed by {@link SRequest#sort}.
     */
    private static Set<String> getSortFieldNames(SRequest request) {
//        log.debug("Constructing shard divide sort from '{}'", request.getFullSort());
        Set<String> fields = Arrays.stream(request.getFullSort().split(", *"))
                .map(SORT_FIELD_PATTERN::matcher)
                .filter(Matcher::matches)
                .map(matcher -> matcher.group(1))
                .collect(Collectors.toCollection(HashSet::new));
        Arrays.stream(request.getFullSort().split(", *"))
                .map(SORT_FIELD_TIME_PROXIMITY_PATTERN::matcher)
                .filter(Matcher::matches)
                .map(matcher -> matcher.group(2))
                .forEach(fields::add);
        return fields;
    }

    /**
     * Limited recreation of Solr sort. Basic score & field-based sorting is supported as well as the time-proximity
     * function sort used by {@link SRequest#timeProximityDeduplication}.
     * @param request a request with a comma separates sort chain in {@link SRequest#sort}.
     * @return a chained comparator for the sort elements.
     */
    public static Comparator<SolrDocument> getDocumentComparator(SRequest request) {
        // https://solr.apache.org/guide/solr/latest/query-guide/common-query-parameters.html#sort-parameter
        Comparator<SolrDocument> comparator = null;
        Matcher clauseMatcher = SORT_CLAUSES_PATTERN.matcher(request.getFullSort());
        while (clauseMatcher.find()) {
            String clause = clauseMatcher.group(1);
            if (comparator == null) {
                comparator = getSingleComparator(clause);
            } else {
                comparator = comparator.thenComparing(getSingleComparator(clause));
            }
        }
        return comparator;
    }
    public static final Pattern SORT_CLAUSES_PATTERN = Pattern.compile(" *(.*? (?:asc|desc)),? *");

    /**
     * Limited recreation of Solr sort. Basic score & field-based sorting is supported as well as the time-proximity
     * function sort used by {@link SRequest#timeProximityDeduplication}.
     * @param sortElement a single sort element.
     * @return a comparator for the sort element.
     */
    @SuppressWarnings({"unchecked", "rawtypes"})
    private static Comparator<SolrDocument> getSingleComparator(String sortElement) {
        // See org.apache.solr.search.SortSpecParsing#parseSortSpecImpl for proper parsing (requires schema)

        // iso_date asc
        Matcher fieldMatcher = SORT_FIELD_PATTERN.matcher(sortElement);
        if (fieldMatcher.matches()) {
            final String field = fieldMatcher.group(1);
            int dir = "asc".equals(fieldMatcher.group(2)) ? 1 : -1;
            return (doc1, doc2) -> {
                Object o1 = doc1.getFieldValue(field);
                Object o2 = doc2.getFieldValue(field);
                if (!(o1 instanceof Comparable) || !(o2 instanceof Comparable)) { // This also checks for null
                    return 0;
                }
                return dir*((Comparable)o1).compareTo(o2);
            };
        }

        // abs(sub(ms(2014-01-03T11:56:58Z), crawl_date)) asc
        Matcher proximityMatcher = SORT_FIELD_TIME_PROXIMITY_PATTERN.matcher(sortElement);
        if (proximityMatcher.matches()) {
            String origoS = proximityMatcher.group(1);
            String field = proximityMatcher.group(2);
            int dir = "asc".equals(proximityMatcher.group(3)) ? 1 : -1;
            final long origoEpoch = Instant.from(DateTimeFormatter.ISO_INSTANT.parse(origoS)).getEpochSecond();
            return (doc1, doc2) -> {
                Object o1 = doc1.getFieldValue(field);
                Object o2 = doc2.getFieldValue(field);
                if (!(o1 instanceof Date) || !(o2 instanceof Date)) { // This also checks for null
                    return 0;
                }
                Long timeDist1 = Math.abs(origoEpoch-((Date)o1).getTime());
                Long timeDist2 = Math.abs(origoEpoch-((Date)o2).getTime());
                return dir*timeDist1.compareTo(timeDist2);
            };
        }

        throw new UnsupportedOperationException("Unable to recognize sort clause '" + sortElement + "'");
    }

    // score and plain fields work the same from a sorting perspective
    public static final Pattern SORT_FIELD_PATTERN = Pattern.compile("^([a-zA-Z_][a-zA-Z0-9_]*) (asc|desc)$");
    public static final Pattern SORT_FIELD_TIME_PROXIMITY_PATTERN = Pattern.compile(
            "^abs *\\( *sub *\\( *ms *\\(([^)]+)\\) *, *([a-zA-Z_][a-zA-Z0-9_]*) *\\) *\\)  *(asc|desc)$");

}<|MERGE_RESOLUTION|>--- conflicted
+++ resolved
@@ -29,7 +29,15 @@
 
 import java.time.Instant;
 import java.time.format.DateTimeFormatter;
-import java.util.*;
+import java.util.ArrayList;
+import java.util.Arrays;
+import java.util.Collection;
+import java.util.Comparator;
+import java.util.Date;
+import java.util.HashSet;
+import java.util.Iterator;
+import java.util.List;
+import java.util.Set;
 import java.util.concurrent.Executor;
 import java.util.concurrent.Executors;
 import java.util.concurrent.Semaphore;
@@ -69,108 +77,6 @@
      */
     private static final Semaphore gatekeeper = new Semaphore(PropertiesLoader.SOLR_STREAM_SHARD_DIVIDE_CONCURRENT_MAX);
 
-<<<<<<< HEAD
-=======
-    /**
-     * Depending on the backing Solr Cloud topology, the collection and the {@link SRequest#shardDivide} and
-     * {@link SRequest#autoShardDivideLimit}, either standard collection based document search & delivery or
-     * shard dividing search & delivery is used to provide an Stream of {@link SolrDocument}s.
-     * <p>
-     * Important: This method returns a {@link dk.kb.netarchivesuite.solrwayback.util.CollectionUtils.CloseableStream}
-     * and the caller <strong>must</strong> ensure that it is either depleted or closed after use, to avoid resource
-     * leaking. It is highly recommended to use {@code try-with-resources} directly on the returned stream:
-     * <pre>
-     * try (CollectionUtils.CloseableStream<SolrDocument> docs =
-     *      SolrStreamShard.streamStrategy(myRequest) {
-     *     long hugeIDs = docs.map(doc -> doc.get("id)).filter(id -> id.length() > 200).count();
-     * }
-     * </pre>
-     * @param request stream setup.
-     * @return an Stream of {@code SolrDocument}s, as specified in the {@code request}.
-     */
-    public static CollectionUtils.CloseableStream<SolrDocument> streamStrategy(
-            SRequest request) throws IllegalArgumentException {
-       return new CollectionUtils.CloseableStream<>(iterateStrategy(request));
-    }
-
-
-    /**
-     * Depending on the backing Solr Cloud topology, the collection and the {@link SRequest#shardDivide} and
-     * {@link SRequest#autoShardDivideLimit}, either standard collection based document search & delivery or
-     * shard dividing search & delivery is used to provide an iterator of {@link SolrDocument}s.
-     * <p>
-     * Important: This method returns a {@link dk.kb.netarchivesuite.solrwayback.util.CollectionUtils.CloseableIterator}
-     * and the caller <strong>must</strong> ensure that it is either depleted or closed after use, to avoid resource
-     * leaking.
-     * @param request stream setup.
-     * @return an iterator of {@code SolrDocument}s, as specified in the {@code request}.
-     */
-    public static CollectionUtils.CloseableIterator<SolrDocument> iterateStrategy(
-            SRequest request) throws IllegalArgumentException {
-        // Never shardDivide
-        if (SRequest.CHOICE.never.equals(request.shardDivide)) {
-            log.debug("Using collection oriented Solr document stream as shardDivide == never");
-            return CollectionUtils.CloseableIterator.single(SolrGenericStreaming.iterate(request));
-        }
-
-        List<SolrUtils.Shard> shards = null;
-        List<String> shardIDs = request.shards;
-        if (shardIDs == null || shardIDs.isEmpty()) {
-            shards = SolrUtils.getShards();
-        } else { // Need to convert shardIDs to collection-qualified Shards
-            String collection = SolrUtils.getBaseCollection();
-            shards = shardIDs.stream()
-                    .map(shardID -> new SolrUtils.Shard(collection, shardID))
-                    .collect(Collectors.toList());
-        }
-
-        // Always shardDivide (if possible)
-        if (SRequest.CHOICE.always.equals(request.shardDivide)) {
-            if (shards == null) {
-                log.warn("shardDivide == always, but shards could not be resolved. " +
-                         "Falling back to collection oriented Solr document streaming");
-                return CollectionUtils.CloseableIterator.single(SolrGenericStreaming.iterate(request));
-            }
-            if (shards.size() == 1) {
-                log.warn("shardDivide == always, but only 1 shard is specified/available: '{}'. " +
-                         "Forcing shard dividing Solr document streaming although this does not make sense",
-                         shards.get(0));
-            } else {
-                log.debug("shardDivide == always. Using shard dividing Solr document streaming for {} shards: {}",
-                          shards.size(), shards);
-            }
-            return iterateSharded(request, shards);
-        }
-
-        // Maybe shardDivide
-        if (SRequest.CHOICE.auto.equals(request.shardDivide)) {
-            if (shards == null) {
-                log.debug("shardDivide == auto, but shards could not be resolved. " +
-                          "Falling back to collection oriented Solr document streaming");
-                return CollectionUtils.CloseableIterator.single(SolrGenericStreaming.iterate(request));
-            }
-            if (shards.size() == 1) {
-                log.debug("shardDivide == auto, but only 1 shard is specified/available: '{}'. " +
-                          "Falling back to collection oriented Solr document streaming", shards.get(0));
-                return CollectionUtils.CloseableIterator.single(SolrGenericStreaming.iterate(request));
-            }
-            long hits = getApproximateHits(request);
-            if (hits < request.autoShardDivideLimit) {
-                log.debug("shardDivide == auto, but approximate hitcount {} is < limit {}. " +
-                          "Falling back to collection oriented Solr document streaming",
-                          hits, request.autoShardDivideLimit);
-                return CollectionUtils.CloseableIterator.single(SolrGenericStreaming.iterate(request));
-            }
-            log.debug("shardDivide == auto, and hitcount {} is >= limit {}. " +
-                      "Using shard dividing Solr document streaming for {} shards: {}",
-                      hits, request.autoShardDivideLimit, shards.size(), shards);
-            return iterateSharded(request, shards);
-        }
-
-        throw new UnsupportedOperationException(
-                "shardDivide == '" + request.shardDivide + "', which is unsupported");
-    }
->>>>>>> 48b7c32b
 
     /**
      * Used by {@link dk.kb.netarchivesuite.solrwayback.solr.SRequest.CHOICE#auto} mode for {@link SRequest#shardDivide}
@@ -269,7 +175,7 @@
      * @return all field names needed by {@link SRequest#sort}.
      */
     private static Set<String> getSortFieldNames(SRequest request) {
-//        log.debug("Constructing shard divide sort from '{}'", request.getFullSort());
+        //log.debug("Constructing shard divide sort from '{}'", request.getFullSort());
         Set<String> fields = Arrays.stream(request.getFullSort().split(", *"))
                 .map(SORT_FIELD_PATTERN::matcher)
                 .filter(Matcher::matches)
