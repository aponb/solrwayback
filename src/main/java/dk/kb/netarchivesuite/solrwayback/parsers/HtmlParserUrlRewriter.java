package dk.kb.netarchivesuite.solrwayback.parsers;

import java.net.URL;
import java.util.*;
import java.util.function.UnaryOperator;
import java.util.regex.Matcher;
import java.util.regex.Pattern;

import dk.kb.netarchivesuite.solrwayback.util.CountingMap;
import dk.kb.netarchivesuite.solrwayback.util.DateUtils;
import dk.kb.netarchivesuite.solrwayback.util.RegexpReplacer;
import dk.kb.netarchivesuite.solrwayback.util.URLAbsoluter;
import org.jsoup.Jsoup;
import org.jsoup.nodes.Document;
import org.jsoup.nodes.Element;
import org.slf4j.Logger;
import org.slf4j.LoggerFactory;

import dk.kb.netarchivesuite.solrwayback.normalise.Normalisation;
import dk.kb.netarchivesuite.solrwayback.properties.PropertiesLoader;
import dk.kb.netarchivesuite.solrwayback.service.dto.ArcEntry;
import dk.kb.netarchivesuite.solrwayback.service.dto.IndexDoc;
import dk.kb.netarchivesuite.solrwayback.service.dto.IndexDocShort;
import dk.kb.netarchivesuite.solrwayback.solr.NetarchiveSolrClient;

// TODO: Support https://www.w3schools.com/TAGs/tag_base.asp
// TODO: Refactor to extend RewriterBase for better re-use
public class HtmlParserUrlRewriter {

	private static final Logger log = LoggerFactory.getLogger(HtmlParserUrlRewriter.class);
    
	//Problem is jsoup text(...) or html(...) encodes & and for the <style> @import... </style> the HTML urls must not be encoded. (blame HTML standard)
	//So it can not be set using JSOUP and must be replaced after.
	private static final String AMPERSAND_REPLACE="_STYLE_AMPERSAND_REPLACE_";
	
	private static final String CSS_IMPORT_PATTERN_STRING =
			"(?s)\\s*@import\\s+(?:url)?[(]?\\s*['\"]?([^'\")]*\\.css[^'\") ]*)['\"]?\\s*[)]?.*";
	private static Pattern  CSS_IMPORT_PATTERN = Pattern.compile(CSS_IMPORT_PATTERN_STRING);

	private static final String CSS_IMPORT_PATTERN_STRING2 =
			"(?s)\\s*@import\\s+(?:url)?[(]?\\s*['\"]?([^'\")]*\\.css[^'\") ]*)['\"]?\\s*[)]?";
	private static Pattern CSS_IMPORT_PATTERN2 = Pattern.compile(CSS_IMPORT_PATTERN_STRING2);

	private static Pattern STYLE_ELEMENT_BACKGROUND_PATTERN = Pattern.compile(
			"background(?:-image)?\\s*:([^;}]*)");
	private static Pattern CSS_URL_PATTERN = Pattern.compile(
			"url\\s*\\(\\s*[\"']?([^)\"']*)[\"']?\\s*\\)");

	//replacing urls that points into the world outside solrwayback because they are never harvested
    public static final String NOT_FOUND_LINK = PropertiesLoader.WAYBACK_BASEURL + "services/notfound/";

	public static void main(String[] args) throws Exception{
//		String css= new String(Files.readAllBytes(Paths.get("/home/teg/gamespot.css")));

//		System.out.println(css);
/*
		String[] result = css.split("\n", 100);
		//Get the lines starting with @import until you find one that does not. 
		int index = 0;
		while (result[index].startsWith("@import ") && index <result.length){    		
			String importLine = result[index++];

			System.out.println("css import found:"+importLine);

			Matcher m = CSS_IMPORT_PATTERN.matcher(importLine);
			if (m.matches()){
				String url= m.group(1);

				System.out.println("found url:"+url);

			}
		}

		System.out.println(" ");
		System.exit(1);
*/
//	      System.exit(1);



	}


	/* CSS can start with the following and need to be url rewritten also.
	 * @import "mystyle.css";
	 * @import url(slidearrows.css);
	 * @import url(shadow_frames.css) print;
	 */
	// TODO: Switch to RegexpReplacer for this
	public static String replaceLinksCss(ArcEntry arc) throws Exception{

		String type="downloadRaw"; //not supporting nested @imports...        		
		String css = arc.getBinaryContentAsStringUnCompressed();		
		String url=arc.getUrl();

		String[] result = css.split("\n", 100); //Doubt there will be more than 100 of these.
		//Get the lines starting with @import until you find one that does not. 
		int index = 0;
				
		while (index <result.length && result[index].startsWith("@import ") ){    		
		  String importLine = result[index++];
		  importLine = importLine.substring(0, Math.min(200, importLine.length()-1)); //Import is in the start of line, it can be very long (minimized) 		  
			Matcher m = CSS_IMPORT_PATTERN.matcher(importLine); // 
			if (m.matches()){
				String cssUrl= m.group(1);		   
				URL base = new URL(url);
				String resolvedUrl = new URL( base ,cssUrl).toString();
				 resolvedUrl =  resolvedUrl.replace("/../", "/");
				IndexDoc indexDoc = NetarchiveSolrClient.getInstance().findClosestHarvestTimeForUrl(resolvedUrl, arc.getWaybackDate());
				if (indexDoc!=null){    		    			 
					String newUrl=PropertiesLoader.WAYBACK_BASEURL+"services/"+type+"?source_file_path="+indexDoc.getSource_file_path() +"&offset="+indexDoc.getOffset(); 					
					css=css.replace(cssUrl, newUrl);					
				}else{
	                log.info("could not resolved CSS import url:"+resolvedUrl);  
				    css=css.replace(cssUrl, NOT_FOUND_LINK);				
					log.info("CSS @import url not harvested:"+cssUrl);
				}	    		 	    		 
			}
		}
		
		//Replace URL's
		
		return css;
	}

	/**
	 * Extracts the HTML from the ArcEntry and replaces links and other URLs with the archived versions that are
	 * closest to the ArcEntry in time.
	 * @param arc an arc-entry that is expected to be a HTML page.
	 * @return the page with links to archived versions instead of live web version.
	 * @throws Exception if link-resolving failed.
	 */
	public static ParseResult replaceLinks(ArcEntry arc) throws Exception{
		final long startMS = System.currentTimeMillis();
		return replaceLinks(
				arc.getBinaryContentAsStringUnCompressed(), arc.getUrl(), arc.getCrawlDate(),
				(urls, timeStamp) -> NetarchiveSolrClient.getInstance().findNearestHarvestTimeForMultipleUrlsFewFields(urls, timeStamp),
				startMS);
	}

	/**
	 * Replaces links and other URLs with the archived versions that are closest to the links in the html in time.
	 * @param html the web page to use as basis for replacing links.
	 * @param url the URL for the html (needed for resolving relative links).
	 * @param crawlDate the ideal timestamp for the archived versions to link to.
	 * @param nearestResolver handles url -> archived-resource lookups based on smallest temporal distance to crawlDate.
	 * @throws Exception if link resolving failed.
	 */
	public static ParseResult replaceLinks(
			String html, String url, String crawlDate, NearestResolver nearestResolver) throws Exception {
		return replaceLinks(html, url, crawlDate, nearestResolver, System.currentTimeMillis());
	}
	// startMS used to measure total time, including resolving of the HTML
	private static ParseResult replaceLinks(
			String html, String url, String crawlDate,
			NearestResolver nearestResolver, long startMS) throws Exception {
		final long preReplaceMS = System.currentTimeMillis()-startMS;
		long replaceMS = -System.currentTimeMillis();

		final String waybackDate = DateUtils.convertUtcDate2WaybackDate(crawlDate);
		Document doc = Jsoup.parse(html, url);

		// Collect URLs and resolve archived versions for them 
		Set<String> urlSet = getUrlResourcesForHtmlPage(doc, url);
		log.debug("#unique urlset to resolve for arc-url '" + url + "' :" + urlSet.size());

		long resolveMS = -System.currentTimeMillis();
		List<IndexDocShort> docs = nearestResolver.findNearestHarvestTime(urlSet, crawlDate);
		resolveMS += System.currentTimeMillis();

		// Rewriting to url_norm, so it can be matched when replacing.
		final CountingMap<String, IndexDocShort> urlReplaceMap = new CountingMap<>();
		for (IndexDocShort indexDoc: docs){
			urlReplaceMap.put(indexDoc.getUrl_norm(), indexDoc);
		}

        // Replace URLs in the document with URLs for archived versions.
		UnaryOperator<String> rewriterRaw = createTransformer(
				urlReplaceMap, "downloadRaw", "");
        processElement(doc, "img",    "abs:src", rewriterRaw);
        processElement(doc, "embed",  "abs:src", rewriterRaw);
        processElement(doc, "source", "abs:src", rewriterRaw);
		processElement(doc, "script", "abs:src", rewriterRaw);
		processElement(doc, "body",   "abs:background", rewriterRaw);
		processElement(doc, "table",  "abs:background", rewriterRaw);
		processElement(doc, "td",     "abs:background", rewriterRaw);

		// link elements are mostly used to reference stylesheets, which must be transformed before use
		UnaryOperator<String> rewriterView = createTransformer(
				urlReplaceMap, "view", "");
		processElement(doc, "link", "abs:href", rewriterView);

		// Don't show SolrWayback bar in frames
		UnaryOperator<String> rewriterViewNoBar = createTransformer(
				urlReplaceMap, "view", "&showToolbar=false");
		processElement(doc, "frame",  "abs:src", rewriterViewNoBar);
        processElement(doc, "iframe", "abs:src", rewriterViewNoBar);

		// Links to external resources are not resolved until clicked
		UnaryOperator<String> rewriterRawNoResolve = (sourceURL) ->
				PropertiesLoader.WAYBACK_BASEURL + "services/web/" + waybackDate + "/" + sourceURL;
        processElement(doc, "a",    "abs:href", rewriterRawNoResolve);
        processElement(doc, "area", "abs:href", rewriterRawNoResolve);
        processElement(doc, "form", "abs:action", rewriterRawNoResolve);

        // Multi value elements
        processMultiAttribute(doc, "img", "srcset", rewriterRaw);
        processMultiAttribute(doc, "img", "data-srcset", rewriterRaw);
		processMultiAttribute(doc, "source", "srcset", rewriterRaw);

		// Full content processing
		// TODO: Why the raw rewrite? Shouldn't this be view?
		UnaryOperator<String> rewriterRawAmpersand = (sourceURL) -> {
			sourceURL = rewriterRaw.apply(sourceURL);
			return sourceURL == null ? null : sourceURL.replace("&", AMPERSAND_REPLACE);
		};
		// TODO: Move this to ScriptRewriter
		processElementRegexp(doc, "style", null, rewriterRawAmpersand, CSS_IMPORT_PATTERN2);

		processElementRegexp(doc, "*", "style", rewriterRaw, STYLE_ELEMENT_BACKGROUND_PATTERN, CSS_URL_PATTERN);

		// Script content is handled by ScriptRewriter
		rewriteInlineScripts(doc, crawlDate, urlReplaceMap);

		replaceMS += System.currentTimeMillis();
		/*
		log.debug(String.format(
				"replaceLinks('%s', %s): Links unique=%d, replaced=%d, not_found=%d. " +
				"Time total=%dms (resolveHTML=%dms, analysis+adjustment=%dms, resolveResources=%dms)",
	            url, crawlDate, urlSet.size(), urlReplaceMap.getFoundCount(), urlReplaceMap.getFailCount(),
				preReplaceMS+replaceMS, preReplaceMS, replaceMS-resolveMS, resolveMS));
        */

		String html_output= doc.toString();
		html_output = RewriterBase.unescape(html_output);

		ParseResult res = new ParseResult();
		res.setReplaced(html_output);
		res.setNumberOfLinksReplaced(urlReplaceMap.getFoundCount());
		res.setNumberOfLinksNotFound(urlReplaceMap.getFailCount());
		return res;
	}

	private static void rewriteInlineScripts(
			Document doc, String crawlDate, Map<String, IndexDocShort> urlReplaceMap) {
		processElement(doc, "script", null, (content) -> {
			try {
				ParseResult scriptResult = ScriptRewriter.getInstance().replaceLinks(
						content, doc.baseUri(), crawlDate, urlReplaceMap, RewriterBase.PACKAGING.inline, true);
				return scriptResult.getReplaced();
			} catch (Exception e) {
				log.warn("Exception while parsing inline script for " + doc.baseUri() + " " + crawlDate, e);
				return content;
			}
		});
	}

	/**
	 * Generic transformer creator that normalises the incoming URL and return a link to an archived version,
	 * if such a version exists. Else a {@code notfound} link is returned.
<<<<<<< HEAD
	 * If the URL us a {@code data:} URL, it is returned unmodified.
=======
>>>>>>> 72e5865c
	 * @param urlReplaceMap         a map of archived versions for normalised URLs on the page.
	 * @param type                  view or downloadRAW.
	 * @param extraParams           optional extra parameters for the URL to return.
	 * @return an URL to an archived version of the resource that the URL designates or a {@code notfound} URL.
	 */
	private static UnaryOperator<String> createTransformer(
            Map<String, IndexDocShort> urlReplaceMap, String type, String extraParams) {
        return (String sourceURL) -> {
<<<<<<< HEAD
			if (sourceURL.startsWith("data:")) {
				return sourceURL;
			}
			sourceURL =  sourceURL.replace("/../", "/");

			IndexDocShort indexDoc = urlReplaceMap.get(Normalisation.canonicaliseURL(sourceURL));
			if (indexDoc != null){
				return PropertiesLoader.WAYBACK_BASEURL + "services/" + type +
					   "?source_file_path=" + indexDoc.getSource_file_path() +
					   "&offset=" + indexDoc.getOffset() +
					   (extraParams == null ? "" : extraParams);
			}
			log.debug("No harvest found for: {}", sourceURL);
			return NOT_FOUND_LINK;
		};
=======
                sourceURL =  sourceURL.replace("/../", "/");
    
                IndexDocShort indexDoc = urlReplaceMap.get(Normalisation.canonicaliseURL(sourceURL));
                if (indexDoc != null){
                    return PropertiesLoader.WAYBACK_BASEURL + "services/" + type +
                           "?source_file_path=" + indexDoc.getSource_file_path() +
                           "&offset=" + indexDoc.getOffset() +
                           (extraParams == null ? "" : extraParams);
                }
                log.debug("No harvest found for:"+sourceURL);
                return NOT_FOUND_LINK;
            };
>>>>>>> 72e5865c
    }

    /**
     * Collect URLs for resources on the page, intended for later replacement with links to archived versions.
     * @param doc a JSOUP document.
     * @param baseURL baseURL for the web page, used for resolving relative URLs.
     * @return a Set of URLs found on the page.
     */
	public static HashSet<String> getUrlResourcesForHtmlPage(Document doc, String baseURL) {
		URLAbsoluter absoluter = new URLAbsoluter(baseURL, true);
        final HashSet<String> urlSet = new HashSet<>();
        UnaryOperator<String> collector = (String sourceURL) -> {
            urlSet.add(absoluter.apply(sourceURL));
            return null; // We don't want any changes when collecting
        };

        processElement(doc, "img",    "abs:src", collector);
        processElement(doc, "embed",  "abs:src", collector);
        processElement(doc, "source", "abs:src", collector);
		processElement(doc, "script", "abs:src", collector);

		processElement(doc, "body",   "abs:background", collector);
		processElement(doc, "td",     "abs:background", collector);
		processElement(doc, "table",  "abs:background", collector);
		processElement(doc, "area",   "abs:href", collector); // Why is this collected? It is not replaced later on

		processElement(doc, "link",   "abs:href", collector);

		processElement(doc, "frame",  "abs:src", collector);
        processElement(doc, "iframe", "abs:src", collector);
        
		processMultiAttribute(doc, "img", "srcset", collector);
		processMultiAttribute(doc, "img", "data-srcset", collector);
		processMultiAttribute(doc, "source", "srcset", collector);

		processElementRegexp(doc, "style", null, collector, CSS_IMPORT_PATTERN2);
		processElementRegexp(doc, "*", "style", collector, STYLE_ELEMENT_BACKGROUND_PATTERN, CSS_URL_PATTERN);

		// Get URLs from the ScriptRewriter
		processElement(doc, "script", null, (content) -> {
			urlSet.addAll(ScriptRewriter.getInstance().getResourceURLs(content, baseURL));
			return null;
		});

        return urlSet;
	}



	public static String generatePwid(ArcEntry arc) throws Exception{

      long start = System.currentTimeMillis();
      String html = new String(arc.getBinary(),arc.getContentEncoding());
      String url=arc.getUrl();

       String collectionName = PropertiesLoader.PID_COLLECTION_NAME;
      Document doc = Jsoup.parse(html,url);

     
       HashSet<String> urlSet =  getUrlResourcesForHtmlPage(doc, url);
           
      log.info("#unique urlset to resolve:"+urlSet.size());

      ArrayList<IndexDocShort> docs = NetarchiveSolrClient.getInstance().findNearestHarvestTimeForMultipleUrlsFewFields(urlSet,arc.getCrawlDate());

      StringBuffer buf = new StringBuffer();
      for (IndexDocShort indexDoc: docs){
          buf.append("<part>\n");        
          buf.append("urn:pwid:"+collectionName+":"+indexDoc.getCrawlDate()+":part:"+indexDoc.getUrl() +"\n");
          buf.append("</part>\n");
          //pwid:netarkivet.dk:time:part:url      
      }
     return buf.toString();
	}

  
	public static HashSet<String> getResourceLinksForHtmlFromArc(ArcEntry arc) throws Exception{

      String html = arc.getBinaryContentAsStringUnCompressed();

      String url=arc.getUrl();


      Document doc = Jsoup.parse(html,url);

      
      HashSet<String> urlSet =  getUrlResourcesForHtmlPage(doc, url);
                 
     return urlSet;
    }


	/**
	 * Resolves instances of documents based on time distance.
	 */
	public interface NearestResolver {
		/**
		 * Locates one instance of each url, as close to timeStamp as possible.
		 * @param urls the URLs to resolve.
		 * @param isoTime a timestamp formatted as {@code YYYY-MM-ddTHH:MM:SSZ}.
		 * @return  IndexDocs for the located URLs containing at least
		 *          {@code url_norm, url, source_file, source_file_offset} for each document.
		 */
		List<IndexDocShort> findNearestHarvestTime(Collection<String> urls, String isoTime) throws Exception;
	}


	/**
	 * Iterates all matching element+attribute, then all outerRegexp {@code .group(1)}-matching content is applied to
	 * innerRegexp and the group(1)-matches from that is sent throught the transformer.
	 * Note1: The content of the matching innerRegexp group 1 is expected to be an URL and will be made absolute before
	 *        being transformed.
	 * Note2: Content returned from transformer will be entity encoded by JSOUP, if attribute is null.
	 *        If an ampersand {@code &} is to remain non-encoded, replace it with {@link #AMPERSAND_REPLACE} in the
	 *        content before returning it.
	 * @param doc         a JSOUP document, representing part on a HTML page.
	 * @param element     an HTML element.
	 * @param attribute   an attribute for the HTML element.
*                    If the attribute is null, the content of the element is used.
	 * @param regexps     the content of the matching nodes will be matched by the first regexp and {@code .group(1)}
	 *                    will be fed to the next regexp and so forth. When there are no more regexps, the content
	 *                    will be processed by transformer.
	 * @param transformer takes the regexp matching content of the attribute and provides the new content.
	 *                    If null is returned, the content will not be changed.
	 */
	public static void processElementRegexp(
			Document doc, String element, String attribute, UnaryOperator<String> transformer, Pattern... regexps) {
		final URLAbsoluter absoluter = new URLAbsoluter(doc.baseUri(), true);
		UnaryOperator<String> processor = url ->
				// TODO: Should canonicalization not be the responsibility of the collector?
				transformer.apply(absoluter.apply(url));
		for (int i = regexps.length-1 ; i >= 0 ; i--) {
			processor = new RegexpReplacer(regexps[i], processor);
		}
		processElement(doc, element, attribute, processor);
	}

    /**
     * Iterates all matching element+attribute and applies the transformer on the content.
	 * Expects URLs extracted from the attribute to be delivered as absolute by JSOUP.
	 * Note: If the attribute is null, the content of the element will be used. When assigning new content to the
	 *       element, it will be entity escaped.
     * @param doc         a JSOUP document, representing part on a HTML page.
     * @param element     an HTML element.
     * @param attribute   an attribute for the HTML element.
	 *                    If the attribute is null, the content of the element is used.
	 *                    If the attribute is prefixed with {@code abs:}, JSOUP will attempt to make is an absolute URL.
     * @param transformer takes the content of the attribute and provides the new content.
     *                    If null is returned, the content will not be changed.
     */
	public static void processElement(
	        Document doc, String element, String attribute, UnaryOperator<String> transformer) {
		for (Element e : doc.select(element)) {
			String content = attribute == null || attribute.isEmpty() ? e.data() : e.attr(attribute);
			if (content == null  || content.trim().isEmpty()){
				continue;
			}
            String newContent = transformer.apply(content);
			if (newContent != null && !newContent.equals(content)) {
				if (attribute == null || attribute.isEmpty()) {
					e.html(newContent.replace("\n", RewriterBase.NEWLINE_PLACEHOLDER));
				} else {
					e.attr(attribute.replaceFirst("abs:", ""), newContent);
				}
			}
		}
	}

    /**
     * Iterates all matching element+attribute, splits the content on {@code ,} and subsequently {@code } (space),
	 * applying the transformer on the extracted content.
	 * If the urls in the content are not absolute then {@code doc.baseUri()} is used for making it absolute.
     * @param doc         a JSOUP document, representing part on a HTML page.
     * @param element     an HTML element.
     * @param attribute   an attribute for the HTML element.
     * @param transformer takes the sub-content of the attribute and provides the new content.
     *                    If null is returned, the content will not be changed.
     */

	public static void processMultiAttribute(
	        Document doc, String element, String attribute, UnaryOperator<String> transformer) {
		URLAbsoluter absoluter = new URLAbsoluter(doc.baseUri(), false);
		processElementRegexp(doc, element, attribute,
							 url ->transformer.apply(absoluter.apply(url)),
							 COMMA_SEPARATED_PATTERN, SPACE_SEPARATED_PATTERN);
	}
	private static final Pattern COMMA_SEPARATED_PATTERN = Pattern.compile("([^,]+),?");
	private static final Pattern SPACE_SEPARATED_PATTERN = Pattern.compile("([^ ]+) ?.*");


}<|MERGE_RESOLUTION|>--- conflicted
+++ resolved
@@ -258,10 +258,7 @@
 	/**
 	 * Generic transformer creator that normalises the incoming URL and return a link to an archived version,
 	 * if such a version exists. Else a {@code notfound} link is returned.
-<<<<<<< HEAD
 	 * If the URL us a {@code data:} URL, it is returned unmodified.
-=======
->>>>>>> 72e5865c
 	 * @param urlReplaceMap         a map of archived versions for normalised URLs on the page.
 	 * @param type                  view or downloadRAW.
 	 * @param extraParams           optional extra parameters for the URL to return.
@@ -269,13 +266,13 @@
 	 */
 	private static UnaryOperator<String> createTransformer(
             Map<String, IndexDocShort> urlReplaceMap, String type, String extraParams) {
-        return (String sourceURL) -> {
-<<<<<<< HEAD
+		return (String sourceURL) -> {
 			if (sourceURL.startsWith("data:")) {
 				return sourceURL;
 			}
 			sourceURL =  sourceURL.replace("/../", "/");
-
+			sourceURL =  sourceURL.replace("/../", "/");
+    
 			IndexDocShort indexDoc = urlReplaceMap.get(Normalisation.canonicaliseURL(sourceURL));
 			if (indexDoc != null){
 				return PropertiesLoader.WAYBACK_BASEURL + "services/" + type +
@@ -283,24 +280,10 @@
 					   "&offset=" + indexDoc.getOffset() +
 					   (extraParams == null ? "" : extraParams);
 			}
-			log.debug("No harvest found for: {}", sourceURL);
+			log.debug("No harvest found for:"+sourceURL);
 			return NOT_FOUND_LINK;
 		};
-=======
-                sourceURL =  sourceURL.replace("/../", "/");
-    
-                IndexDocShort indexDoc = urlReplaceMap.get(Normalisation.canonicaliseURL(sourceURL));
-                if (indexDoc != null){
-                    return PropertiesLoader.WAYBACK_BASEURL + "services/" + type +
-                           "?source_file_path=" + indexDoc.getSource_file_path() +
-                           "&offset=" + indexDoc.getOffset() +
-                           (extraParams == null ? "" : extraParams);
-                }
-                log.debug("No harvest found for:"+sourceURL);
-                return NOT_FOUND_LINK;
-            };
->>>>>>> 72e5865c
-    }
+	}
 
     /**
      * Collect URLs for resources on the page, intended for later replacement with links to archived versions.
