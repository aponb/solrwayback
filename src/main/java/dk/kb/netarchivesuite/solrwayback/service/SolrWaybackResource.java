--- conflicted
+++ resolved
@@ -416,18 +416,11 @@
     try {
       log.debug("{} export. Query:'{}, filterquery:'{}', fields:'{}', expandResources:{}, ensureUnique:{}, flatten:{}, groupfield:{}",
                 format, q, fq, fields,
-<<<<<<< HEAD
-                Boolean.TRUE.equals(expandResources), Boolean.TRUE.equals(ensureUnique), Boolean.TRUE.equals(flatten));
+                Boolean.TRUE.equals(expandResources), Boolean.TRUE.equals(ensureUnique), Boolean.TRUE.equals(flatten), groupField);
       InputStream is = Facade.exportFields(fields, expandResources, ensureUnique, groupField, flatten, format, gzip, q, fq);
       // TODO: Set MIME-type and compression flag
       String filenameTemplate = "solrwayback_$DATETIME." + format + (gzip ? ".gz" : "");
       return Response.ok(is).header("Content-Disposition", getDisposition(filenameTemplate)).build();
-=======
-                Boolean.TRUE.equals(expandResources), Boolean.TRUE.equals(ensureUnique), Boolean.TRUE.equals(flatten), groupField);
-      InputStream is = Facade.exportFields(fields, expandResources, ensureUnique, groupField, flatten, format, q, fq);
-      return Response.ok(is).header("Content-Disposition", getDisposition("solrwayback_$DATETIME." + format)).build();
->>>>>>> 9cd16d52
-
     } catch (Exception e) {
       log.error("Error in export full",e);
       throw handleServiceExceptions(e);
