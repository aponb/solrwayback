package dk.kb.netarchivesuite.solrwayback.properties;

import java.io.File;
import java.io.FileInputStream;
import java.io.InputStreamReader;
import java.net.URL;
import java.nio.charset.StandardCharsets;

import java.util.Arrays;
import java.util.HashMap;
import java.util.List;
import java.util.Properties;
import java.util.*;

import org.slf4j.Logger;
import org.slf4j.LoggerFactory;


public class PropertiesLoader {

    private static final Logger log = LoggerFactory.getLogger(PropertiesLoader.class);

    /**
     * If no name is given to a WARC file resolver param, it will be assigned this name.
     * Example: {@code warc.file.resolver.parameters=foo} will result in {@code _unqualified_=foo} in the
     * {@link #WARC_FILE_RESOLVER_PARAMETERS} map, while {@code warc.file.resolver.parameters.myparam=foo} will
     * result in {@code myparam=foo}.
     */
    public static final String WARC_FILE_RESOLVER_UNQUALIFIED = "_unqualified_";

    private static final String DEFAULT_PROPERTY_FILE = "solrwayback.properties";
    private static final String ENGINE_TYPE_PROPERTY="engine.type";
    private static final String SOLR_SERVER_PROPERTY="solr.server";
    private static final String OPENSEARCH_SERVER_PROPERTY="opensearch.server";
    private static final String WARC_FILE_RESOLVER_CLASS_PROPERTY="warc.file.resolver.class";
    private static final String WARC_FILE_RESOLVER_PARAMETERS_PROPERTY="warc.file.resolver.parameters";
    private static final String WAYBACK_BASEURL_PROPERTY="wayback.baseurl";
    private static final String CHROME_COMMAND_PROPERTY="chrome.command";
    private static final String SCREENSHOT_TEMP_IMAGEDIR_PROPERTY="screenshot.temp.imagedir";
    private static final String PID_COLLECTION_NAME_PROPERTY="pid.collection.name";
    private static final String SCREENSHOT_PREVIEW_TIMEOUT_PROPERTY="screenshot.preview.timeout";
    private static final String WARC_FILES_VERIFY_COLLECTION_PROPERTY  ="warc.files.verify.collection";

    private static final String SOLR_SERVER_CACHING_PROPERTY="solr.server.caching";
    private static final String SOLR_SERVER_CACHING_MAX_ENTRIES_PROPERTY="solr.server.caching.max.entries";
    private static final String SOLR_SERVER_CACHING_AGE_SECONDS_PROPERTY="solr.server.caching.age.seconds";
    public static final String SOLR_SERVER_CHECK_INTERVAL_PROPERTY = "solr.server.check.interval.seconds";

    private static final String URL_NORMALISER_PROPERTY="url.normaliser";
    
    public static final String PLAYBACK_DISABLED_PROPERTY="playback.disabled";
    private static final String SOLR_SEARCH_PARAMS_PROPERTY="solr.search.params";
    
    
    private static Properties serviceProperties = null;
    public static boolean PLAYBACK_DISABLED = false;

    public static String ENGINE_TYPE = null;
    public static String SOLR_SERVER = null;
    public static String OPENSEARCH_SERVER = null;
    public static String WAYBACK_BASEURL = null;
    public static String WAYBACK_HOST = null; //Taken from WAYBACK_BASEURL
    public static int WAYBACK_SERVER_PORT = 0; //Taken from WAYBACK_BASEURL
    public static String CHROME_COMMAND= null;
    public static String SCREENSHOT_TEMP_IMAGEDIR = null;
    public static String WARC_FILE_RESOLVER_CLASS = null;
    public static Map<String, String> WARC_FILE_RESOLVER_PARAMETERS= new HashMap<>();
    public static String PID_COLLECTION_NAME = null;
    public static String WORDCLOUD_STOPWORDS;
    public static LinkedHashMap<String,String> SOLR_PARAMS_MAP= new LinkedHashMap<String,String>(); 

    public static boolean SOLR_SERVER_CACHING=false;
    public static boolean WARC_FILES_VERIFY_COLLECTION=false;
    public static int SOLR_SERVER_CACHING_MAX_ENTRIES=1000; //default value
    public static int SOLR_SERVER_CACHING_AGE_SECONDS=36584600; //default value 1 year (effectively disabled)
    /**
     * How often the status (available, unavailable, changed) of the backing Solr is checked.
     *
     * Set this to -1 or 0 to disable the running check.
     *
     * Used by {@link dk.kb.netarchivesuite.solrwayback.solr.IndexWatcher}
     * through {@link dk.kb.netarchivesuite.solrwayback.solr.NetarchiveSolrClient}.
     */
    public static int SOLR_SERVER_CHECK_INTERVAL = 60000; //default value every minute
    public static String URL_NORMALISER="normal";

    public static int SCREENSHOT_PREVIEW_TIMEOUT = 10;//default

    public static void initProperties() {
        initProperties(DEFAULT_PROPERTY_FILE);
    }

    public static void initProperties(String propertyFile) {
        try {

            log.info("Initializing solrwayback-properties using property file '" + propertyFile + "'");
            String user_home=System.getProperty("user.home");

            File f = new File(propertyFile);
            if (!f.exists()) { // Fallback to looking in the user home folder
                f = new File(user_home, propertyFile);
            }
            if (!f.exists()) {
                log.info("Could not find contextroot specific propertyfile:"+propertyFile +". Using default:"+DEFAULT_PROPERTY_FILE);
                f = new File(user_home, DEFAULT_PROPERTY_FILE);
            }
            log.info("Load backend-properties: Using user.home folder:" + user_home +" and propertyFile:"+propertyFile);
            InputStreamReader isr = new InputStreamReader(new FileInputStream(f), StandardCharsets.UTF_8);

            serviceProperties = new Properties();
            serviceProperties.load(isr);
            isr.close();

            SOLR_SERVER =serviceProperties.getProperty(SOLR_SERVER_PROPERTY);
            WAYBACK_BASEURL = serviceProperties.getProperty(WAYBACK_BASEURL_PROPERTY);
            CHROME_COMMAND = serviceProperties.getProperty(CHROME_COMMAND_PROPERTY);
            SCREENSHOT_TEMP_IMAGEDIR = serviceProperties.getProperty(SCREENSHOT_TEMP_IMAGEDIR_PROPERTY);
            WARC_FILE_RESOLVER_CLASS = serviceProperties.getProperty(WARC_FILE_RESOLVER_CLASS_PROPERTY);
            PID_COLLECTION_NAME = serviceProperties.getProperty(PID_COLLECTION_NAME_PROPERTY);
            loadArcResolverParameters(serviceProperties);
            String timeout  = serviceProperties.getProperty(SCREENSHOT_PREVIEW_TIMEOUT_PROPERTY);
            URL_NORMALISER  = serviceProperties.getProperty(URL_NORMALISER_PROPERTY,"normal");

            URL waybacksURL = new URL (WAYBACK_BASEURL);
            WAYBACK_SERVER_PORT =  waybacksURL.getPort();
            WAYBACK_HOST =  waybacksURL.getHost();

            if (timeout != null){
                SCREENSHOT_PREVIEW_TIMEOUT = Integer.parseInt(timeout);
            }
           
            String cachingStr= serviceProperties.getProperty(SOLR_SERVER_CACHING_PROPERTY);

            if (cachingStr != null && cachingStr.equalsIgnoreCase("true")) {
                SOLR_SERVER_CACHING=true;
                SOLR_SERVER_CACHING_AGE_SECONDS=Integer.parseInt(serviceProperties.getProperty(SOLR_SERVER_CACHING_AGE_SECONDS_PROPERTY).trim());
                SOLR_SERVER_CACHING_MAX_ENTRIES=Integer.parseInt(serviceProperties.getProperty(SOLR_SERVER_CACHING_MAX_ENTRIES_PROPERTY).trim());
            }

<<<<<<< HEAD
            String verifyCollectionString = serviceProperties.getProperty(WARC_FILES_VERIFY_COLLECTION_PROPERTY,"false");
=======
            SOLR_SERVER_CHECK_INTERVAL = Integer.parseInt(serviceProperties.getProperty(
                    SOLR_SERVER_CHECK_INTERVAL_PROPERTY, Integer.toString(SOLR_SERVER_CHECK_INTERVAL)));

            String verifyCollectionString = serviceProperties.getProperty(WARC_FILES_VERIFY_COLLECTION_PROPERTY,"false");            
>>>>>>> 4014497a
            WARC_FILES_VERIFY_COLLECTION = Boolean.valueOf(verifyCollectionString);

            //Format is key1=value1,key2=value2
            String solrParamsStr = serviceProperties.getProperty( SOLR_SEARCH_PARAMS_PROPERTY);
            if (solrParamsStr != null) {
              buildSolrParams(solrParamsStr);
            }
            else {
             log.info("no solrParams loaded");   
            }
            PLAYBACK_DISABLED = Boolean.parseBoolean(serviceProperties.getProperty(PLAYBACK_DISABLED_PROPERTY));

            log.info("Property:"+ PLAYBACK_DISABLED_PROPERTY +" = " + PLAYBACK_DISABLED);
            log.info("Property:"+ SOLR_SERVER_PROPERTY +" = " + SOLR_SERVER);
            log.info("Property:"+ WAYBACK_BASEURL_PROPERTY +" = " + WAYBACK_BASEURL);
            log.info("Property:"+ CHROME_COMMAND_PROPERTY +" = " + CHROME_COMMAND);
            log.info("Property:"+ SCREENSHOT_TEMP_IMAGEDIR_PROPERTY +" = " + SCREENSHOT_TEMP_IMAGEDIR);
            log.info("Property:"+ SCREENSHOT_PREVIEW_TIMEOUT_PROPERTY +" = " +  SCREENSHOT_PREVIEW_TIMEOUT);
            log.info("Property:"+ WARC_FILE_RESOLVER_CLASS_PROPERTY +" = " + WARC_FILE_RESOLVER_CLASS);
            log.info("Property:"+ WARC_FILE_RESOLVER_PARAMETERS_PROPERTY +" = " + WARC_FILE_RESOLVER_PARAMETERS);
            log.info("Property:"+ URL_NORMALISER_PROPERTY +" = " +  URL_NORMALISER);
            log.info("Property:"+ PID_COLLECTION_NAME_PROPERTY +" = " +  PID_COLLECTION_NAME);
            log.info("Property:"+ WARC_FILES_VERIFY_COLLECTION_PROPERTY  +" = " + WARC_FILES_VERIFY_COLLECTION);
            log.info("Property:"+ SOLR_SERVER_CACHING_PROPERTY +" = " +  SOLR_SERVER_CACHING);
            log.info("Property:"+ SOLR_SERVER_CACHING_AGE_SECONDS_PROPERTY +" = " +  SOLR_SERVER_CACHING_AGE_SECONDS);
            log.info("Property:"+ SOLR_SERVER_CACHING_MAX_ENTRIES_PROPERTY +" = " +  SOLR_SERVER_CACHING_MAX_ENTRIES);
            log.info("Property:"+ SOLR_SERVER_CHECK_INTERVAL_PROPERTY +" = " +  SOLR_SERVER_CHECK_INTERVAL);
            log.info("Property:"+ SOLR_SEARCH_PARAMS_PROPERTY+" loaded map: " +  SOLR_PARAMS_MAP);
        }
        catch (Exception e) {
            e.printStackTrace();
            log.error("Could not load property file:"+propertyFile,e);
            e.printStackTrace();
        }
    }

    //Format is key1=value1,key2=value2
    private static void buildSolrParams(String solrParams) {
    
        String[] params = solrParams.split(";");
        
        for (String param : params) {
            String[] keyVal=param.split("=");            
            SOLR_PARAMS_MAP.put(keyVal[0],keyVal[1]);            
        }        
    
    }
    

    /**
     * Add all properties that starts with {@link #WARC_FILE_RESOLVER_PARAMETERS_PROPERTY} to
     * {@link #WARC_FILE_RESOLVER_PARAMETERS}, with {@link #WARC_FILE_RESOLVER_PARAMETERS_PROPERTY} removed from
     * the key.
     */
    private static void loadArcResolverParameters(Properties serviceProperties) {
        for (String key: serviceProperties.stringPropertyNames()) {
            if (WARC_FILE_RESOLVER_PARAMETERS_PROPERTY.equals(key)) {
                WARC_FILE_RESOLVER_PARAMETERS.put(WARC_FILE_RESOLVER_UNQUALIFIED, serviceProperties.getProperty(key));
            } else if (key.startsWith(WARC_FILE_RESOLVER_PARAMETERS_PROPERTY + ".")) {
                String subKey = key.substring((WARC_FILE_RESOLVER_PARAMETERS_PROPERTY + ".").length());
                if (subKey.isEmpty()) {
                    log.error("Got empty subkey for property key '" + key + "'. Storing as _blank_");
                    subKey = "_blank_";
                }
                WARC_FILE_RESOLVER_PARAMETERS.put(subKey, serviceProperties.getProperty(key));
            }
        }
    }

}<|MERGE_RESOLUTION|>--- conflicted
+++ resolved
@@ -40,7 +40,7 @@
     private static final String PID_COLLECTION_NAME_PROPERTY="pid.collection.name";
     private static final String SCREENSHOT_PREVIEW_TIMEOUT_PROPERTY="screenshot.preview.timeout";
     private static final String WARC_FILES_VERIFY_COLLECTION_PROPERTY  ="warc.files.verify.collection";
-
+    
     private static final String SOLR_SERVER_CACHING_PROPERTY="solr.server.caching";
     private static final String SOLR_SERVER_CACHING_MAX_ENTRIES_PROPERTY="solr.server.caching.max.entries";
     private static final String SOLR_SERVER_CACHING_AGE_SECONDS_PROPERTY="solr.server.caching.age.seconds";
@@ -137,16 +137,12 @@
                 SOLR_SERVER_CACHING_MAX_ENTRIES=Integer.parseInt(serviceProperties.getProperty(SOLR_SERVER_CACHING_MAX_ENTRIES_PROPERTY).trim());
             }
 
-<<<<<<< HEAD
-            String verifyCollectionString = serviceProperties.getProperty(WARC_FILES_VERIFY_COLLECTION_PROPERTY,"false");
-=======
             SOLR_SERVER_CHECK_INTERVAL = Integer.parseInt(serviceProperties.getProperty(
                     SOLR_SERVER_CHECK_INTERVAL_PROPERTY, Integer.toString(SOLR_SERVER_CHECK_INTERVAL)));
 
-            String verifyCollectionString = serviceProperties.getProperty(WARC_FILES_VERIFY_COLLECTION_PROPERTY,"false");            
->>>>>>> 4014497a
+            String verifyCollectionString = serviceProperties.getProperty(WARC_FILES_VERIFY_COLLECTION_PROPERTY,"false");
             WARC_FILES_VERIFY_COLLECTION = Boolean.valueOf(verifyCollectionString);
-
+            
             //Format is key1=value1,key2=value2
             String solrParamsStr = serviceProperties.getProperty( SOLR_SEARCH_PARAMS_PROPERTY);
             if (solrParamsStr != null) {
@@ -156,7 +152,7 @@
              log.info("no solrParams loaded");   
             }
             PLAYBACK_DISABLED = Boolean.parseBoolean(serviceProperties.getProperty(PLAYBACK_DISABLED_PROPERTY));
-
+            
             log.info("Property:"+ PLAYBACK_DISABLED_PROPERTY +" = " + PLAYBACK_DISABLED);
             log.info("Property:"+ SOLR_SERVER_PROPERTY +" = " + SOLR_SERVER);
             log.info("Property:"+ WAYBACK_BASEURL_PROPERTY +" = " + WAYBACK_BASEURL);
