--- conflicted
+++ resolved
@@ -114,8 +114,7 @@
         SRequest request = new SRequest()
                 .solrClient(solrClient)
                 .query("*:*")
-<<<<<<< HEAD
-                .filterQueries("hash:sha1\\:E*")
+                .filterQueries("hash:sha1\\:B3*")
 //                .fields("id", "index_time", "author", "description", "keywords", "license_url", "content_encoding")
                 .fields("id", "index_time", "author", "description", "keywords", "license_url", "content", "content_encoding")
                 .shardDivide("always")
@@ -123,14 +122,6 @@
                 .sort("index_time asc")
                 .pageSize(100)
                 .maxResults(5000);
-=======
-                .filterQueries("hash:sha1\\:B3*")
-                .fields("id", "index_time", "author", "description", "keywords", "license_url", "content", "content_encoding")
-                .shardDivide("always")
-                .sort("index_time asc")
-                .pageSize(200)
-                .maxResults(4000);
->>>>>>> 01b0f568
 
         StringBuffer sb = new StringBuffer();
 
