--- conflicted
+++ resolved
@@ -115,15 +115,9 @@
                 .filterQueries("hash:sha1\\:B3*")
                 .fields("id", "index_time", "author", "description", "keywords", "license_url", "content", "content_encoding")
                 .shardDivide("always")
-<<<<<<< HEAD
                 .sort("index_time asc")
                 .pageSize(200)
                 .maxResults(4000);
-=======
-                .deduplicateFields("domain")
-                .pageSize(100)
-                .maxResults(5000);
->>>>>>> 08121c2a
 
         StringBuffer sb = new StringBuffer();
 
