--- conflicted
+++ resolved
@@ -16,13 +16,9 @@
 
 import dk.kb.netarchivesuite.solrwayback.facade.Facade;
 import dk.kb.netarchivesuite.solrwayback.properties.PropertiesLoader;
-<<<<<<< HEAD
 import dk.kb.netarchivesuite.solrwayback.service.exception.InvalidArgumentServiceException;
+import dk.kb.netarchivesuite.solrwayback.util.DateUtils;
 import org.apache.commons.io.IOUtils;
-=======
-import dk.kb.netarchivesuite.solrwayback.util.DateUtils;
-import dk.kb.netarchivesuite.solrwayback.util.SolrUtils;
->>>>>>> 4f96f093
 import org.apache.solr.client.solrj.SolrQuery;
 import org.apache.solr.client.solrj.SolrServerException;
 import org.apache.solr.client.solrj.embedded.EmbeddedSolrServer;
@@ -278,7 +274,7 @@
                        line.startsWith("{"));
         }
         assertEquals("The first line should be as expected",
-                     "{\"url\":\"htts://example.COM/5\",\"links\":[\"http://example.com/everywhere\",\"http://example.com/mod10_5\"]}",
+                     "{\"url\":\"https://example.COM/5\",\"links\":[\"http://example.com/everywhere\",\"http://example.com/mod10_5\"]}",
                      jsons.get(0));
     }
 
@@ -292,7 +288,7 @@
                 "utf-8");
         assertEquals("The right number of lines should be returned", 12, jsons.size());
         assertEquals("The second line should be as expected",
-                     "{\"url\":\"htts://example.COM/5\",\"links\":[\"http://example.com/everywhere\",\"http://example.com/mod10_5\"]},",
+                     "{\"url\":\"https://example.COM/5\",\"links\":[\"http://example.com/everywhere\",\"http://example.com/mod10_5\"]},",
                      jsons.get(1));
     }
 
@@ -312,7 +308,7 @@
                      "url,links",
                      cvs.get(0));
         assertEquals("The second line should be a data line as expected",
-                     "\"htts://example.COM/5\",\"http://example.com/everywhere\thttp://example.com/mod10_5\"",
+                     "\"https://example.COM/5\",\"http://example.com/everywhere\thttp://example.com/mod10_5\"",
                      cvs.get(1));
     }
 
@@ -333,10 +329,10 @@
                      "url,links",
                      cvs.get(0));
         assertEquals("The second line should be the first part of a flattened solr document",
-                     "\"htts://example.COM/5\",\"http://example.com/everywhere\"",
+                     "\"https://example.COM/5\",\"http://example.com/everywhere\"",
                      cvs.get(1));
         assertEquals("The third line should be the second part of a flattened solr document",
-                     "\"htts://example.COM/5\",\"http://example.com/mod10_5\"",
+                     "\"https://example.COM/5\",\"http://example.com/mod10_5\"",
                      cvs.get(2));
     }
 
@@ -361,7 +357,7 @@
         document.setField("id", "doc_" + id);
         document.addField("source_file_offset", id);
         document.addField("title", "title_" + id%10);
-        document.addField("url", "htts://example.COM/" + id%10); // %10 to get duplicates
+        document.addField("url", "https://example.COM/" + id%10); // %10 to get duplicates
         document.addField("url_norm", "http://example.com/" + id%10);
         document.addField("record_type","response");
         document.addField("source_file_path", "some.warc_" + id);
