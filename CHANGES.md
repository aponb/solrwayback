# SolrWayback changelog


4.4.1
-----
Increased precision on estimated number of results when performing a grouped search. This will come with a  small performance cost in search time on SolrCloud.

Clicking on SolrWayback logo will take you to the SolrWayback homepage(start page). 

The result set can now be sorted on the crawl_date field ascending or descending. Ranking(score) is still the default sort. (see https://github.com/netarchivesuite/solrwayback/issues/311).Thanks to Leslie Bellony from BnF for implementing this.

The Ngram viewer in the toolbar can now also be refined by day,week and month. Thanks to Leslie Bellony from BnF for implementing this.

The default number of 20 results on each page can be changed with this new property in solrwaybackweb.properties. (See https://github.com/netarchivesuite/solrwayback/issues/313). Thanks to Leslie Bellony from BnF for implementing this.

search.pagination=20

Bugfix: The property key for expanded warc limit was the same as for non-expanded

Default log configuration will create and addition log file called solrwayback_error.log. This will only contain log lines of severity 'error'.  

Hardening against Out Of Memory in export and playback of very large webpages. Added new property for max size of HTML that are parsed for export in solrwaybackweb.properties:

warc.entry.text.max.characters=100000000

Search boost ranking for frontpages(url_type:slashpage^5) changed in SolrWayback bundle. Change in solrconfig.xml for existing indexes to enable this boost.

Export fields improvement. Can now also export to JSON and JSONL besides CVS. Option to flatten fields. The grouping (url_norm) if selected in query will also be used in export. ( see https://github.com/netarchivesuite/solrwayback/issues/279)

<<<<<<< HEAD
Bugfix: Caching was effectively disabled when setting maxAgeSeconds to a year or more
=======
Added two new services methods to extract statistics about the collection (services/frontend/statistics/querystats and services/frontend/statistics/percentilestats). At a later point there will be added GUI support for these two methods.

The forced uppercase in titles for search results are instead using the original title case.

>>>>>>> 480bf291

4.4.0
-----

'Visualization of search result by domain' can now be shown by day,week and month instead 
of only year. Same goes for the domain statistics in the toolbar. This is useful for recent collection that does not go back years.   
(see https://github.com/netarchivesuite/solrwayback/issues/270)
Thanks to Leslie Bellony from BnF for implementing this) 

Support for multiple different(urls) playback engines. This require the WARC files has been indexed 
with the collection or collection_id parameter. (See README.md). Each collection that then be mapped to a playback engine 
url. It is possible to use a template pattern for collection or collection_id to avoid 
creating multiple mappings. See documentation in solrwaybackweb.properties  

Cache invalidation based on background checks for index changes. Better solr-index caching implementation. Using a Solr query that detect changes that  
can be defined to run at given interval. (see documentation in solrwayback.properties).
The new property can be added to solrwayback.properties:

solr.server.check.interval.seconds=60


Fixed double calling of service metod when using url_search. (had no effect on users)  (https://github.com/netarchivesuite/solrwayback/issues/258)

Fixed frontend encoding bug for url-search. (https://github.com/netarchivesuite/solrwayback/issues/232)

Fixed frontend encoding bug for exporting result. (https://github.com/netarchivesuite/solrwayback/issues/271)

Fixed frontend encoding bug (https://github.com/netarchivesuite/solrwayback/issues/259)

Fixed frontend redundant service call (https://github.com/netarchivesuite/solrwayback/issues/257)

Major rewrite of all streaming logic that is used for the various export methods and 
solr queries. There is now support for export a group'ed search result and image search.  (Still needs to be implemented in frontend.)
Thanks for Toke Eskildsen for this major improvement and cleanup/refactoring of the streaming logic.

Export results supports in format json and jsonl besides csv (not implemented in frontend yet) 

Improvemented expanded WARC-import. Redirects would sometime result in some required 
resources  would not be included the WARC file.  
 
Building the project can be done on Windows platform again. (https://github.com/netarchivesuite/solrwayback/issues/290)

Lenient playback (still in testing/beta mode). This can tested by changing the playback url from '/web/' to '/lenient/web/'
Lenient playback will match url's not found using url_norm by allowed only a subset  
of query param/values to match. This will solve the common playback issue with a dynamic 
generated timestamp added as a parameter etc. This idea is similar to the prefix match configuration  
in pywb.  

Bug fix. Exporting resultset to WARC file now also works for WARC type 'resource'.   

Precision for total number of hits when using grouped search has been increased at a cost of slightly slower search time. Label text now also tell is it is an approximated number of results.

Frontend dependencies security updated (again...).


4.3.1
-----
New propety must be added to the solrwaybackweb.properties: 

collection.text.file=/about_collection.txt

Just as with the about-text this can be customized and point to a file on the local disk.
The "About this archive" text has been changed to "About us". This is intended for short information 
about the institution. While "About the Collection" should contain text of the corpus 
behind the collection and curator information about crawl-years etc.


Playback improvement. Fixed some redirect/url-parsing bugs in the ROOT.war (solrwaybackrootproxy).  https://github.com/netarchivesuite/solrwayback/issues/231
 
Playback improvement: Queries for page resource resolving are now properly quited, avoiding a scenario where resolving of all page resources failed. https://github.com/netarchivesuite/solrwayback/issues/230

Playback improvement: image data-src URLs are now bypassed is resource URL rewriting and are thus supported for playback. https://github.com/netarchivesuite/solrwayback/issues/230

The SolrWaybackRootProxy (ROOT.war) in the Software bundle has been updated to fix rare playback issues.

GUI improvement. Use escape-key to close all modal pop-ups. (toolbox, search syntax, full size 
images)




4.3.0
-----
Updated frontend dependencies (security)

Added support for WARC file reading with Inputstream, this can be used if WARC files are not on a file-system. (Skipping HttpInputStream implementation for reading WARCs with offset)

Warc-indexer not supports WARC type 'resource' without URL in WARC header  (Typical created with Warcit from a file system)

Minor Solr query syntax fix, so it will also work on Solr 6. (not recommended to use Solr6!)

Docker support. Only recommended for trying a demo SolrWayback if you do not want to use the bundle install. See README for more info.

Support for legacy WARC-Indexer before version 3.0 that does not have url_norm field. (not recommended)

Fixed n-gram to show statistics for years after 2020.

SolrWayback can now be deployed at a deeper url than 'https://kb.dk/solrwayback' . Etc. : 'https://kb.dk/covid-collection/solrwayback'.

If the webapp base above is not just domain/solrwayback, then an additional property needs to be defined in solrwaybackweb.properties. In the case above the property : webapp.prefix=/covid-collection/solrwayback/  . See more in the README.md how to install SolrWayback under another subdirectory after domain. If the property is not defined it will default to /solrwayback/

When loading binaries from WARC-file+offset check that the the resource is in the collection (in Solr). This will prevent URL hacking from guessing WARC-files and offset that is not in the collection but on the file-system. This can be enabled by new a property. Enabled this property will have minor performance impact on playback.


Solr memory increased from 512MB to 1024MB in SolrWayback bundle. Some large text blocks in WARC files could cause Solr memory error with multiple threads.

###### New properties:

New optional property in solwayback.properties 'fields'. Will default to all fields if not defined. Use comma seperated list of fields to be shown when clicking "Show Data fields" from the results page.

New optional property in solwayback.properties 'url.normaliser'. Will default to normal. Other options are minimal and legacy. 

New optional property in solwayback.properties 'solr.search.params'. Add default solr params to every query.

New optional property in solwayback.properties 'warc.files.verify.collection'. Default false. Will check WARC file +offset is in the collection before returning binaries.

New optional property in solrwayback.properties 'playback.disabled'.Default false. If set to true all playback and access to binaries (pdf, full size images etc.) will be disabled. Will only allow images tumbnail preview 200*200 pixels.

New optional property in solrwaybackweb.properties 'search.uploaded.file.disabled'. Default false. If set to true search by fileupload (hash-value) will be disabled.

New optional property in solrwaybackweb.properties 'webapp.prefix'. Default to /solrwayback/. If SolrWayback is deployed at kb.dk/covid-19/solrwayback, then set this property to '/covid-19/solrwayback/'


4.2.3
-----
Fixed in-player video player for some MP4 videos that was classified by Tika as 'application/mp4'.
Fixed log4shell vulnerability in SolrWayback bundle (Solr and warc-indexer)


4.2.2
-----
Support for Warc record type 'resource'. Also required fix in the warc-indexer and resourcetype added to config3.xml (in indexing folder)
Improved playback for Twitter API harvest (https://github.com/netarchivesuite/so-me). (also changes in solrconfig.xml)
Implemented new WARC file resolver. If WARCS files are removed after indexed, you can add a text file with the new location. Whenever a WARC needs needs to be loaded, if the WARC file is on the list, it will use that location instead of the one indexed into Solr.

4.2.1
-----
Further improvements in serviceworker:
a) The SolrWaybackRoot-servlet application is no longer required if the Serviceworker is loaded. For legacy browsers where servicerworker does not work, the root servlet will required for improved playback.
b) In rare cases referer is missing so crawltime for the origin resource is unknown. As a default it uses current year as crawltime. This situation is often not relevant for playback since the requests often are to trackers and adds.

Cleaned up in logging to the solrwayback.log file. It should not be as spammy now.
Upgraded frontend dependencies   (security updates).   

Fixed bug in load more facets for domain facet when there also was a filter query involved.

4.2.0
-----
All Playback live leaks are now blocked or redirected back to SolrWayback with a javascript Serviceworker added to playback. No more leaking to the live web!  This will also improve playback when the live leak can be resolved in SolrWayback. (Thanks to Ilya Kreymer for pointing me in this direction). 
The Serviceworker implementation require the SolrWayback server to run under HTTPS. This can be archived by setting an Apache or Nginx in front of the Tomcat.
The Serviceworker feature is supported by most recent browser versions. See: https://caniuse.com/serviceworkers 
Playback will still work in legacy browsers using url rewrite, but can leak to the live web in if not blocked by proxy server or sandboxed. 
Encoding fix in javascript rewrite: Modify < > handling to preserve the original representation (including faulty ones). This closes SOLRWBFB-58
Upgraded frontend depencencies (security updates).


4.1.2
-----
Wordcloud stop words works can be configured in solrwaybackweb.properties.
Added new property(wordcloud.stopwords) in solrwaybackweb.properties with default stopwords (english). Will use empty stopword list if not defined
Word cloud html pages extraction reduced from 10.000 to 5.000 as difference was minimal, but doubles performance
API method to extract word+count for a query+filterquery(optional) :  /services/frontend/wordcloud/wordfrequency?q=xxx&fg=yyy
API method to extract wordcloud image for query+filterquery(optional): /services/frontend/wordcloud/query?q=xxx&fg=yyy

Solr query caching for performance boost. 
Added new optional properties in solrwayback.properties
#Solr caching. Will be default false if not defined
solr.server.caching=true
solr.server.caching.max.entries=10000
solr.server.caching.age.seconds=86400

When clicking a link and opening playback in a new tab. The browser URL will match the crawl-time of the html page.

4.1.1
-----
Added a better parallel indexing script for Linux/macOS with more options. (warc-indexer.sh)
With warc-indexer.sh you can define number of threads. It keeps track of already index WARC-file so you can start it again after adding new WARC-files to the folder.
Example: THREADS=20 ./warc-indexer.sh warcs1

The file location of the two property-files solrwayback.properties and solrwaybackweb.properties can be configured so they do not have
to be in the HOME directory. 
To change to location copy this file: https://github.com/netarchivesuite/solrwayback/blob/master/src/main/webapp/META-INF/context.xml
to the folder '/apache-tomcat-8.5.60/conf/Catalina/localhost' and rename it to solrwayback.war
Remnove the uncomment of the environment variables and edit the location of the files. During start up of the tomcat server, the
values will be logged in solrwayback.log.
  
Updated the README.md with more information about scaling and using SolrWayback in production.  

4.1.0
-----
Indexing scripts updated for SolrWayback Bundle
SolrWayback bundle release 4.1.0 uploaded to Github releases

4.0.8
-----
Brotli encoding fix for javascript.
Introduced JavascriptPlayback class. Does nothing but handle brotli, but can later be improved to do url-replacement in javascript files.

4.0.7
-----
Fixed chunked transfer encoding error when HTTP header declared it was chunked, but was not.

New optional properties can be added to solrwaybackweb.properties to limit maximum number of export results.
These values is their default values.

# Limit export size
# 10M for CSV , 1M for warc, 10K for warc-expanded
# For warc.expanded the total number of documents can be many times the max-results size.        

export.csv.maxresults=10000000

export.warc.maxresults=1000000 

export.warc.expanded.maxresults=10000     
        

4.0.6
-----
Start year for domain statistics is not using the archive.start.year value in solrwaybackweb.properties
Hover text added to search guidelines and the 2 questions marks (image/url search)
First production ready of release of SolrWayback 4.x on github. 
README.md various grammer fixes (thanks Mat Kelly!)

4.0.5
-----
Fixed SolrWayback not loading at all in Safari browser (was due to regexp)
Fixed facet query encoding regression error.
Version of Solrwayback added to the web-properties method.

4.0.4
-----
Upgraded vue-cli framework from 4.4.0 to 4.5.9  (frontend framework)
Facets and links below images can be right clicked and open in a new tab.
Spinner added  when loading images in result set for HTML pages.
Realtime search hints if query seems faulty. The following query:  cats and dogs")
   will result in 3 warnings. 1) lowercase 'and' 2) unbalanced quotes 3) unbalanced parentheses


Custom logo+link can be inserted top left corner. Defined in solrwaybackweb.properties

#Show a custom image in top left corner. (png,jpeg,svg). (150x60 pixel) 
#Link when clicking the logo
top.left.logo.image=/kb_logo_desktop_blue.svg
top.left.logo.image.link=https://www.kb.dk/

4.0.3
-----
Gephi link-graph (search toolbox) implemented with new GUI. Description+help text improved.
HTML tags n-gram implemented(seacrh toolbox). Found on same tab as the normal n-gram search(radio button)
Notification if the cap of 500 images is reach for image  geo-search.
Both warc-file exports also have the option to export in warc.gz format now (zipped).
Page resources (playback toolbox) now also shows maximum timespam back- and forward for the resources.


4.0.2
-----
Clean up in logging to the tomcat log-file.
Linkgraph remimplemeted with improved GUI. Less spaghetti for large graphs and local sub-graph highlighting for a node by click. Maximum node degree increased to 40.
CVS export option for the n-gram query visualization
Page resources (playback toolbar) shows total timespan for resources in top so it is easier to see how far apart the resources are from the main page.
Added icon on search result to show warc headers for that record.  
Facet counts are formatted to be more readable for large numbers.(thousand delimiters)
Data fields on records new listed in alphabetical order.
Export to warc file also has option to export to a zipped warc.gz file.(still waiting frontend enabling)
Fixed encoding bug for playback (html content charset) that was introduced in 4.0.1 due to switch to chaining inputstreams.
Backend + GUI refactoring

Added optional property to solrwaybackweb.properties. Default value is  1998 if property not set. Start year of the collection is used in several visualizations.

```
#n-gram and domain statistics  etc. needs a start year for the visualizations. Will default to 1998 if not defined.
archive.start.year=1998
```


4.0.1
-----
Playback support for chunked transfer encoding. This also require new version of the warc-indexer when indexing (https://github.com/ukwa/webarchive-discovery/pull/232)

Images geo search reimplemented with better design. Lazy load of images, dynamic heatmap and spreading out images on same location.

Smurf (N-gram) visualization implemented in toolbox.

Domain stats visualization reimplemented (toolbox)

PWID reimplemented (playback toolbar)

Memory improvement for streaming warc-export. Minimal memory required for the web-app which was a scaling problem for multiple simultaneous exports.

Memory improvement during playback when servering large binaries (images/audio/video etc.)

Minor playback improvements.
 
Added unittest+warcs  for various decompression (brotli,gzip,chuncking)

Added unittest for warc-export. (Mockito)

Spinners added for more service-calls.

Minor css-changes to layout


The following features still needs to be implemented

HTML-tags graph

Link graph

Gephi  linkgraph export

Website previews




4.0.0
-----
Frontend completely rewritten (VUE framework)
Services upgraded from Jersey to apache-cxf

log4j upgraded to logback

Various third part dependencies upgraded as well.

Playback improvements.

Warc-export with resources will find more resources to include.
 
Ranking change (in solrconfig.xml). Boost html pages a little more.

Facet years sortet by year and not count.

Faster loading of results and pagination. Facets are loaded in a seperate service call and not reloaded when paging.

The two export to CVS options has been merged into one where you can select which fields to export from search result.

"About this archive" text added. This can be configured in solrwaybackweb.properties to load a custom file instead.

Search guidelines added. This can be configured in solrwaybackweb.properties to load a custom file instead.

Services has been split into frontend-services and backend-services.

Introduced toolbox on search page. Some features from the playback toolbar has been moved into this toolbox.
 
Wordcloud added as new feature to toolbox.

Result visualization by domain for search results. Shows top 30 domains in search results over the years.
 
Icons added for different document types. (video/audio/html etc.)

Url search reimplemented and working. Search by an url, it will be puny encoded and normalized.

Lazy loading of images. Once again performance improvement and not hitting the backend as hard.

"Back to top" and pagination link added after search results.

Spinner animations added to all service calls while it is loading.

In browser audio+video player added for documents of this time. If browser does not support the encoding, it can be downloaded as before.

Improved twitter playback for twitter warc-files harvesed with https://github.com/netarchivesuite/so-me

Still missing the folllowing features before version 4.0:

PWID (show XML in browser + clipboard function)

GPS location search

HTML-tags graph

Link graph

Domain stats

Gephi  linkgraph export

Website previews

Smurf (new feature)


Property changes in solrwayback.properties:
Socks v.4 proxy did not perform well and has been removed, so has the properties: proxy.port+proxy.allow.hosts

Property changes in solrwaybackweb.properties:
```
# About this archive. Will be shown when page is loaded and when about is clicked.
# Search help is shown when the icon next to search is clicked. 
# Both properties can be changed to a full filepath with a custom text.. HTML formating allowed.
# Below values uses the default text files in SolrWayback. 
about.text.file=/about_this_archive.txt 
search.help.text.file=/search_help.txt


#define fields that can be selected for CVS export
export.csv.fields=id,index_time, author, description,keywords,description,license_url,content,content_encoding,content_length,content_language, content_type_droid,content_type_ext,content_type_full,content_type_norm,content_type_served,content_type_tika,content_type,content_type_version,elements_used,hash,wayback_date,crawl_year,url_norm,url_path,url,url_type,domain,host,host_surt,public_suffix,resourcename,image_size,links_images,links_domains,links_hosts,links_hosts_surts,links_norm,links_public_suffixes,links,server,status_code,generator,redirect_to_norm,source_file_path,source_file_offset,source_file,text,title,type,warc_key_id,warc_ip ,ssdeep_hash_bs_3, ssdeep_hash_bs_6, ssdeep_hash_bs_12, ssdeep_hash_bs_24, ssdeep_hash_bs_48, ssdeep_hash_bs_96,ssdeep_hash_bs_192
```




Tomcat upgraded to 8.5.51 in  SolrwWayback bundle release. Due to GhostCat (CVE-2020-1938 - AJP). 
Special tomcat config required:
```
    <Connector port="9721" protocol="HTTP/1.1"
               URIEncoding="UTF-8" 
               useBodyEncodingForURI="true"
relaxedPathChars="[]|"
relaxedQueryChars="[]|{}^&#x5c;&#x60;&quot;&lt;&gt;"
               connectionTimeout="20000" />
```





3.2.6
-----
Twitter API playback updated and improved (require newer version of warc-indexer)
Timing logs for solr query, both for Solr Qtime and total time seen from SolrClient.  
Fixes UTC timing bug for some date conversion.
General cleanup and refactoring.
Few playback improvements (the 'utf-8' error fixed)
Attempt to fixed pagination (20+20 = 2020 instead of 40 in javascript). Probably only happens in some browsers. 

3.2.5
-----
Security/Vulnerability fix for all frontend dependencies.
Minor playback improvements (special characters like \ in url)


3.2.4
-----
Fixed white-space before url in PWID xml generation

PWID service. Can query collection for a PWID.
syntax is: (server)/services/pwid/web/urn:pwid:netarkivet.dk:2018-12-10T06:27:01Z:part:https://www.petdreams.dk/katteracer-siameser
Will return the document is collection(netarkivet) is correct and the given url (https://www.petdreams.dk/katteracer-siameser) is harvest
exactly on 2018-12-10T06:27:01Z.
For HTML pages playback will be shown, for resources (images etc.) the binary will be returned.

3.2.3
-----
Link graph export to cvs-format that can be loaded by Gephi. Export is streaming and can extract million of domains.
Implemented temporary web-page for the link graph export. (New menu link added)
Warc files made with WebRecorder can be now be indexed and gives better playback than with Heritrix3 warc-files. Fixes was mostly in the warc-indexer(Gzip support).
Improved Playback for twitter-API harvest. (missing images in some situations)
Various minor playback improvements. background-image for div tags most important fix. 
Minor fix with SVG images, converting them to PNG and scaling caused all kind of java troubles with ImagesIO.

3.2.2
-----
Property to also disable CSV export of result. Was already implemented for warc-export.
New property allow.export.csv=false in solrwaybackweb.properties
Various playback fixed when redirecting. Fixed a bug with redirect http -> https as only difference in URL.
Block redirect cycles early when detected to prevent browser going for maximum redirects.
Backend method to see the arc/warc header, not implemented in frontend yet.
Updated log-frame(slf4j) to 1.7.21
  

3.2.1
-----
Fix issued with warc-indexer 3.0.0 -> 3.0.1 broke backwards solr schema compatibility. Also some url normalization bugs was fixed. 
A property in solrwayback.properties can enable using the old schema if you dont want to reindex with warc-indexer 3.0.1.
 


3.2.0
-----
Apache2 license added.

Search option to group by URL, unchecked as default since it makes search slower. This will only show one result for the same URL.

When exporting a resultset to WARC-format there is an option to 'expand' HTML documents so all their resources are exported as well.

Added both 127.0.0.1 and localhost to solrwayback.properties proxy allow property. Required for supporting both socks proxy 4 and socks proxy 4a.
 
Domain statistics moved to search interface.

Graceful shutdown of socks proxy (fixing deploy to tomcat issue for developers)

Option property to link to an additional playback engine (local open wayback, archive.org etc.). Link is placed next to the Solrwayback playback link on title.
   
Playback improvements. (img srcset tag, embed url,  video/audio having nested source-tags)
  
Search by entering URL option in search interface. This will also convert the URL from IDN to puny code, making search by URL easier.

Faster search but only loading the fields showing in the short record presentation. Only load all fields when showing them for a record. For index-size > 300GB this is a factor 2 or more.
   
Domain growth stats graph also included in search-frontend and not only playback toolbar.

GPS image search. Replaced google maps with leaflet.js - Leaflet javascript/css included in WAR file. Map properties in solrwaybackweb.properties renamed, google prefix removed.

For image GPS search the start location parameters extracted to property-file.

For PID export the collection name has been extracted to property file.

For screenshot preview using headless chrome, the timeout parameter has been extracted to property-file. Optional, 10 seconds is default

Facets are now  defined in the property file (solrwaybackweb.properties), optional property.

If SolrWayback is deployed in the tomcat under another contextname than solrwayback, it will try load a property file with that context name before defaulting to solrwayback.properties.

Showing HTTP status code in toolbar. Also show toolbar for empty responses (301,302 etc.)
 
Rewrite of frontend urls so SolrWayback can run as HTTPS.

API for generating Wordcloud image generator for domain: http://server:port/solrwayback/services/wordcloud/domain?domain=test.dk


3.1
-----
The first release for IIPC newsletter

Binary bundled release: https://github.com/netarchivesuite/solrwayback/releases



<|MERGE_RESOLUTION|>--- conflicted
+++ resolved
@@ -27,14 +27,13 @@
 
 Export fields improvement. Can now also export to JSON and JSONL besides CVS. Option to flatten fields. The grouping (url_norm) if selected in query will also be used in export. ( see https://github.com/netarchivesuite/solrwayback/issues/279)
 
-<<<<<<< HEAD
 Bugfix: Caching was effectively disabled when setting maxAgeSeconds to a year or more
-=======
+
 Added two new services methods to extract statistics about the collection (services/frontend/statistics/querystats and services/frontend/statistics/percentilestats). At a later point there will be added GUI support for these two methods.
 
 The forced uppercase in titles for search results are instead using the original title case.
 
->>>>>>> 480bf291
+
 
 4.4.0
 -----
